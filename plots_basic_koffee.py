--- conflicted
+++ resolved
@@ -564,11 +564,7 @@
 
     #calculate the sfr surface density - using just the systemic line, and including the flux line
     #don't include extinction since this was included in the continuum subtraction using ppxf
-<<<<<<< HEAD
-    sfr, sfr_err, total_sfr, sfr_surface_density, sfr_surface_density_err = calc_sfr.calc_sfr_koffee(hbeta_outflow_results, hbeta_outflow_error, hbeta_no_outflow_results, hbeta_no_outflow_error, statistical_results, z, include_extinction=False, include_outflow=False)
-=======
     sfr, sfr_err, total_sfr, sfr_surface_density, sfr_surface_density_err = calc_sfr.calc_sfr_koffee(hbeta_outflow_results, hbeta_outflow_error, hbeta_no_outflow_results, hbeta_no_outflow_error, statistical_results, z, header, include_extinction=False, include_outflow=False)
->>>>>>> 168d647a
 
     #get the sfr for the outflow spaxels
     flow_mask = (statistical_results>0)
@@ -633,11 +629,7 @@
         #plt.errorbar(sig_sfr, vel_out, xerr=sig_sfr_err, yerr=vel_out_err, marker='o', lw=0, label='Flow spaxels; R={:.2f}'.format(r_vel_out), alpha=0.4, color='tab:blue', ecolor='tab:blue', elinewidth=1)
         #plt.scatter(sig_sfr[BIC_mask], vel_out[BIC_mask], marker='o', lw=0, label='Definite Flow spaxels; R={:.2f}'.format(r_vel_out_BIC), alpha=0.6, c='tab:blue')
         #plt.scatter(sig_sfr[~BIC_mask], vel_out[~BIC_mask], marker='o', lw=0, label='Likely Flow spaxels; R={:.2f}'.format(r_vel_out), alpha=0.6, c='tab:pink')
-<<<<<<< HEAD
         plt.scatter(sig_sfr, vel_out, marker='o', lw=0, label='Flow spaxels; R={:.2f}'.format(r_vel_out), alpha=0.6, c='tab:pink')
-=======
-        plt.scatter(sig_sfr, vel_out, marker='o', lw=0, label='Flow spaxels; R={:.2f}'.format(r_vel_out_BIC), alpha=0.6, c='tab:blue')
->>>>>>> 168d647a
 
         plt.errorbar(5, 150, xerr=np.nanmedian(sig_sfr_err), yerr=np.nanmedian(vel_out_err), c='k')
 
