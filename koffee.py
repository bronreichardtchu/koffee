--- conflicted
+++ resolved
@@ -1,1424 +1,1360 @@
-"""
-NAME:
-    koffee.py
-    KOFFEE - Keck Outflow Fitter For Emission linEs
-
-AUTHOR:
-    Bronwyn Reichardt Chu
-    Swinburne
-    2019
-
-EMAIL:
-    <breichardtchu@swin.edu.au>
-
-PURPOSE:
-    To fit gaussians to emission lines in 3D data cubes.
-    Written on MacOS Mojave 10.14.5, with Python 3
-
-FUNCTIONS INCLUDED:
-    mock_data
-    check_blue_chi_square
-    plot_fit
-    fit_cube
-    read_output_files
-
-DICTIONARIES INCLUDED:
-    all_the_lines       -   holds the wavelengths of emission lines to fit
-    dodgy_spaxels       -   holds location of spaxels saturated in OIII 5007
-
-MODIFICATION HISTORY:
-    v.1.0 - first created May 2019
-    v.1.0.1 - thinking about renaming this KOFFEE - Keck Outflow Fitter For Emission linEs
-    v.1.0.2 - Added a continuum, being the average of the first 10 pixels in the input spectrum, which is then subtracted from the entire data spectrum so that the Gaussians fit properly, and aren't trying to fit the continuum as well (5th June 2019)
-    v.1.0.3 - added a loop over the entire cube, with an exception if the paramaters object comes out weird and a progress bar
-    v.1.0.4 - added a continuum to the mock data, and also added a feature so that the user can define what S/N they want the mock data to have
-    v.1.0.5 - adding functions to combine data cubes either by pixel, or by regridding the wavelength (ToDo: include variance cubes in this too)
-
-"""
-
-import pickle
-import pathlib
-import numpy as np
-from datetime import date
-from tqdm import tqdm #progress bar module
-
-#make sure matplotlib doesn't create any windows
-#import matplotlib
-#matplotlib.use('Agg')
-import matplotlib.pyplot as plt
-
-from . import prepare_cubes as pc
-from . import koffee_fitting_functions as kff
-
-from astropy.modeling import models
-
-from lmfit import Parameters
-from lmfit import Model
-
-import importlib
-importlib.reload(kff)
-
-#===============================================================================
-#MOCK DATA
-#===============================================================================
-def mock_data(amp, mean, stddev, snr):
-    """
-    Creates a mock data set with gaussians.  A list of values for each gaussian
-    property is input; each property must have the same length.
-
-    Parameters
-    ----------
-    amp : list of floats
-        amplitudes of the Gaussians
-
-    mean : list of floats
-        means of the Gaussians
-
-    stddev : list of floats
-        standard deviations of the Gaussians
-
-    snr : float
-        the desired signal-to-noise ratio
-
-    Returns
-    -------
-    x : :obj:'~numpy.ndarray'
-        the wavelength vector
-
-    y : :obj:'~numpy.ndarray'
-        the flux/intensity
-    """
-    np.random.seed(42)
-    #create 'wavelengths'
-    x = np.linspace(-40.,40.,800)
-    #create flux
-    gaussians = [0]*len(amp)
-    for i in range(len(amp)):
-    	gaussians[i] = models.Gaussian1D(amp[i], mean[i], stddev[i])
-
-    #add gaussians together
-    g = 0
-    for i in range(len(gaussians)):
-    	g += gaussians[i](x)
-
-    #add noise assuming the mean value of the spectrum continuum is 1.0
-    noise = 1.0/snr
-    y = g + np.random.normal(0.,noise,x.shape)
-
-    return x, y
-
-
-
-#===============================================================================
-#USEFUL DICTIONARIES
-#===============================================================================
-#wavelengths of emission lines at rest in vacuum, taken from
-#http://classic.sdss.org/dr6/algorithms/linestable.html
-all_the_lines = {
-	"Hdelta" : 4102.89,
-	"Hgamma" : 4341.68,
-	"Hbeta" : 4862.68,
-	"Halpha": 6564.61,
-	"OII_1" : 3727.092,
-	"OII_2" : 3729.875,
-	"HeI" : 3889.0,
-	"SII" : 4072.3,
-	"OIII_1" : 4364.436,
-	"OIII_2" : 4932.603,
-	"OIII_3" : 4960.295,
-	"OIII_4" : 5008.240
-}
-
-#dictionary of spaxels which are saturated in OIII_4 and need to fit OIII_3 instead
-dodgy_spaxels = {
-    "IRAS08" : [(27,9), (28,9), (29,9), (30,9), (31,9), (32,9)]
-}
-
-
-
-
-#===============================================================================
-#MAKING KOFFEE SMARTER
-#===============================================================================
-def check_blue_chi_square(wavelength, flux, best_fit, g_model, OII_doublet_fit=False):
-    """
-    Checks the chi squared value of the blue side of the fit.  If there's a large
-    residual, KOFFEE will shift the starting point for the flow gaussian mean to
-    the blue in fit_cube().
-
-    Parameters
-    ----------
-    wavelength : :obj:'~numpy.ndarray'
-        the wavelength vector
-
-    flux : :obj:'~numpy.ndarray'
-        the data vector
-
-    best_fit : class
-        the best_fit object
-
-    g_model :
-        the gaussian model object
-
-    OII_doublet_fit : boolean
-        whether it was a fit to the OII doublet or not (default = False)
-
-    Returns
-    -------
-    chi_square : int
-        the chi squared residual of the blue side of the fit
-    """
-    #get the residuals
-    residual = best_fit.residual
-
-    #we only want them for the area which is between 1 sigma to the blue of the systemic mean, and 5A blue of that.
-    #create the wavelength mask
-    if str(type(g_model)) == "<class 'lmfit.model.Model'>":
-        one_sigma_blue = (best_fit.best_values['gauss_mean'] - best_fit.best_values['gauss_sigma'])-1.0
-
-    if str(type(g_model)) == "<class 'lmfit.model.CompositeModel'>":
-        if OII_doublet_fit == True:
-            one_sigma_blue = (best_fit.best_values['Galaxy_red_mean'] - best_fit.best_values['Galaxy_red_sigma'])-1.0
-        else:
-            try:
-                one_sigma_blue = (best_fit.best_values['Galaxy_mean'] - best_fit.best_values['Galaxy_sigma'])-1.0
-            except:
-                one_sigma_blue = (best_fit.best_values['gauss_mean'] - best_fit.best_values['gauss_sigma'])-1.0
-
-    blue_left_bound = one_sigma_blue - 4.0
-    lam_mask = (wavelength > blue_left_bound) & (wavelength < one_sigma_blue)
-    #print(blue_left_bound, one_sigma_blue)
-
-    #calculate the chi squared
-    chi_square = np.sum(residual[lam_mask]**2)
-
-    return chi_square
-
-
-
-#===============================================================================
-#PLOTTING
-#===============================================================================
-def plot_fit(wavelength, flux, g_model, pars, best_fit, plot_initial=False, include_const=False):
-    """
-    Plots the fit to the data with residuals
-
-    Parameters
-    ----------
-    wavelength : :obj:'~numpy.ndarray'
-        wavelength vector
-
-    flux : :obj:'~numpy.ndarray'
-        the flux of the spectrum
-
-    initial_fit :
-        the initial model before fitting
-
-    best_fit : class
-        the best fitting model
-
-    plot_initial : boolean
-        Default is False. Whether to plot the initial guess or not.
-
-    Returns
-    -------
-    A figure of the fit to the data, with a panel below showing the residuals
-    """
-    #create a more finely sampled wavelength space
-    fine_sampling = np.linspace(min(wavelength), max(wavelength), 1000)
-
-    #get parameters from the best_fit
-    best_fit_pars = best_fit.params
-
-    #plot the stuff
-    fig1 = plt.figure(figsize=(9,5))
-    #add_axes has (xstart, ystart, xend, yend)
-    frame1 = fig1.add_axes((.1,.3,.8,.6))
-    plt.step(wavelength, flux, where='mid', label='Data')
-
-    #get initial guess for fit
-    if plot_initial:
-        initial_fit = g_model.eval(pars, x=wavelength)
-        plt.step(wavelength, initial_fit, where='mid', label='Initial Guess')
-
-    #if the model was a 1-component Gaussian, plot the best fit gaussian
-    if str(type(g_model)) == "<class 'lmfit.model.Model'>":
-        label = "Best Fit (Amp: {:.2f}, Mean: {:.2f}, \n Sigma: {:.2f})".format(best_fit.best_values['gauss_amp'], best_fit.best_values['gauss_mean'], best_fit.best_values['gauss_sigma'])
-        plt.step(fine_sampling, best_fit.eval(x=fine_sampling), where='mid', label=label)
-
-    #if the original model was a multiple-component Gaussian fit, plot the two gaussians and constant separately
-    if str(type(g_model)) == "<class 'lmfit.model.CompositeModel'>":
-        plt.step(fine_sampling, best_fit.eval(x=fine_sampling), where='mid', label='Best Fit')
-        for i in range(len(best_fit.components)):
-            try:
-                #get the parameters for the amp, center and sigma
-                amp_par = best_fit.params[best_fit.components[i].prefix+'amp']
-                mean_par = best_fit.params[best_fit.components[i].prefix+'mean']
-                sigma_par = best_fit.params[best_fit.components[i].prefix+'sigma']
-                #put the parameter values into a string for the graph label
-                label = best_fit.components[i].prefix[:-1]+" (Amp: {:.2f}, Mean: {:.2f}, \n Sigma: {:.2f})".format(amp_par.value, mean_par.value, sigma_par.value)
-                #plot the curves
-                plt.step(fine_sampling, best_fit.components[i].eval(best_fit_pars, x=fine_sampling), where='mid', label=label)
-            except:
-                #if the try doesn't work, it should be the constant, so use this line instead
-                #make the label for the constant component
-                label = best_fit.components[i].prefix[:-1]+": {:.2f}".format(best_fit.best_values['Constant_Continuum_c'])
-                #plot the constant line
-                plt.step(fine_sampling, np.full_like(fine_sampling, best_fit.components[i].eval(best_fit_pars, x=fine_sampling)), where='mid', label=label)
-
-
-    #plt.xlim(best_fit.params[best_fit.components[0].prefix+'mean'].value-8.0, best_fit.params[best_fit.components[0].prefix+'mean'].value+8.0)
-    plt.ylabel('Flux ($10^{-16}$ erg s$^{-1}$ cm$^{-2}$ $\AA^{-1}$)')
-    frame1.axes.get_xaxis().set_ticks([])
-    plt.legend(loc='upper right', fontsize=8, frameon=False)
-
-
-    #create frame for residual plot
-    frame2 = fig1.add_axes((.1,.1,.8,.2))
-    difference = best_fit.best_fit - flux
-    plt.scatter(wavelength, difference, c='r', s=2)
-    #plt.xlim(best_fit.params[best_fit.components[0].prefix+'mean'].value-8.0, best_fit.params[best_fit.components[0].prefix+'mean'].value+8.0)
-    plt.ylabel('Residuals')
-    plt.xlabel('Wavelength ($\AA$)')
-
-    #plt.show()
-    return fig1
-
-
-#===============================================================================
-#MAIN FUNCTION _ APPLY TO WHOLE CUBE
-def fit_cube(galaxy_name, redshift, emission_line, output_folder_loc, emission_line2=None, OII_doublet=False, filename=None, filename2=None, data_cube_stuff=None, emission_dict=all_the_lines, cont_subtract=False, include_const=False, plotting=True, method='leastsq', correct_bad_spaxels=False, koffee_checks=True):
-    """
-    Fits the entire cube, and checks whether one or two gaussians fit the
-    emission line best.  Must have either the filename to the fits file, or the
-    data_cube_stuff.
-
-    Parameters
-    ----------
-    galaxy_name : str
-        name of the galaxy
-
-    redshift : int
-        redshift of the galaxy
-
-    emission_line : str
-        the emission line to be fit. Options:
-        "Hdelta", "Hgamma", "Hbeta", "Halpha", "OII_1", "OII_2", "HeI", "SII",
-        "OIII_1", "OIII_2", "OIII_3", "OIII_4"
-
-    output_folder_loc : str
-        file path to where to put the results and plots output folder
-
-    emission_line2 : str
-        the second emission line to be fit using the results from the first.
-        Default is None. Options:
-        "Hdelta", "Hgamma", "Hbeta", "Halpha", "OII_1", "OII_2", "HeI", "SII",
-        "OIII_1", "OIII_2", "OIII_3", "OIII_4"
-
-    OII_doublet : boolean
-        whether to fit the OII doublet using the results from the first fit.
-        Default is False. Uses "OII_1", from the dictionary
-
-    filename : str
-        the file path to the data cube - if data_cube_stuff is not given
-
-    filename2 : str
-        the file path to the second data cube - generally the continuum subtracted
-        cube. If this is not None, the first cube is used to create the S/N mask,
-        and this cube is used for fitting.
-
-    data_cube_stuff : list of :obj:'~numpy.ndarray'
-        [lamdas, data] if the filename is not given
-
-    emission_dict : dict
-        dictionary of emission lines
-
-    cont_subtract : bool
-        when True, use the first 10 pixels in the spectrum to define the continuum
-        and subtracts it.  Use False when continuum has already been fit and
-        subtracted.
-
-    include_const : bool
-        when True, a constant is included in the gaussian fit.  Default is False.
-
-    plotting : bool
-        when True, each best_fit is plotted with its residuals and saved
-
-    method : str
-        the fitting method (see )
-
-    correct_bad_spaxels : bool
-        Default is False. Takes spaxels (28, 9), (29, 9) and (30, 9), which are
-        saturated in IRAS08, and uses [OIII]4960 rather than [OIII]5007
-
-    koffee_checks : bool
-        when True, KOFFEE's extra tests, like the blue-side chi squared residual
-        test, are applied and the spaxels which fail are refit with different
-        prior guesses.  Default is True.
-
-    Returns
-    -------
-    outflow_results : :obj:'~numpy.ndarray' object
-        array with galaxy sigma, center, amplitude and outflow sigma, center,
-        amplitude values in the same spatial shape as the input data array
-
-    outflow_error : :obj:'~numpy.ndarray'
-        array with galaxy sigma, center, amplitude and outflow sigma, center,
-        amplitude errors in the same spatial shape as the input data array
-
-    no_outflow_results : :obj:'~numpy.ndarray'
-        array with single gaussian sigma, center, amplitude values in the same
-        spatial shape as the input data array
-
-    no_outflow_error : :obj:'~numpy.ndarray'
-        array with single gaussian sigma, center, amplitude errors in the same
-        spatial shape as the input data array
-
-    statistical results : :obj:'~numpy.ndarray'
-        array with 0 where one gaussian gave a better BIC value, and 1 where two
-        gaussians gave a better BIC value.
-
-    chi_square :obj:'~numpy.ndarray' object
-        array with the chi square values for the [single gaussian, double gaussian]
-        fits in the same spatial shape as the input data array
-
-    outflow_results2 : :obj:'~numpy.ndarray' object
-        array with galaxy sigma, center, amplitude and outflow sigma, center,
-        amplitude values in the same spatial shape as the input data array, for
-        the second emission line fit, if emission_line2 is not None.
-
-    outflow_error2 : :obj:'~numpy.ndarray'
-        array with galaxy sigma, center, amplitude and outflow sigma, center,
-        amplitude errors in the same spatial shape as the input data array for
-        the second emission line fit, if emission_line2 is not None.
-
-    no_outflow_results2 : :obj:'~numpy.ndarray'
-        array with single gaussian sigma, center, amplitude values in the same
-        spatial shape as the input data array for the second emission line fit,
-        if emission_line2 is not None.
-
-    no_outflow_error2 : :obj:'~numpy.ndarray'
-        array with single gaussian sigma, center, amplitude errors in the same
-        spatial shape as the input data array for the second emission line fit,
-        if emission_line2 is not None.
-
-    chi_square2 :obj:'~numpy.ndarray' object
-        array with the chi square values for the [single gaussian, double gaussian]
-        fits in the same spatial shape as the input data array for the second
-        emission line fit, if emission_line2 is not None.
-
-    outflow_results3 : :obj:'~numpy.ndarray' object
-        array with galaxy sigma, center, amplitude and outflow sigma, center,
-        amplitude values in the same spatial shape as the input data array for
-        the OII doublet line fit, if OII_doublet is True.
-
-    outflow_error3 : :obj:'~numpy.ndarray'
-        array with galaxy sigma, center, amplitude and outflow sigma, center,
-        amplitude errors in the same spatial shape as the input data array for
-        the OII doublet line fit, if OII_doublet is True.
-
-    no_outflow_results3 : :obj:'~numpy.ndarray'
-        array with single gaussian sigma, center, amplitude values in the same
-        spatial shape as the input data array for the OII doublet line fit, if
-        OII_doublet is True.
-
-    no_outflow_error3 : :obj:'~numpy.ndarray'
-        array with single gaussian sigma, center, amplitude errors in the same
-        spatial shape as the input data array for the OII doublet line fit, if
-        OII_doublet is True.
-
-    chi_square3 :obj:'~numpy.ndarray' object
-        array with the chi square values for the [single gaussian, double gaussian]
-        fits in the same spatial shape as the input data array for the OII doublet
-        line fit, if OII_doublet is True.
-    """
-    #get the original data to create the S/N mask
-    if filename:
-        fits_stuff = pc.load_data(filename, mw_correction=False)
-        if len(fits_stuff) > 3:
-            lamdas, data, var, header = fits_stuff
-        else:
-            lamdas, data, header = fits_stuff
-    elif data_cube_stuff:
-        lamdas, data = data_cube_stuff
-    else:
-        print('Data input not understood.  Need either a fits file path or the [lamdas, data] in data_cube_stuff.')
-        return
-
-    #create filepath to output folder
-    output_folder_loc = output_folder_loc+galaxy_name+'koffee_results_'+emission_line+'_'+str(date.today())+'/'
-    pathlib.Path(output_folder_loc).mkdir(exist_ok=True)
-
-    #create arrays to store results in, with columns for amplitude, mean and standard deviation of gaussians
-    #emission line and outflow
-    if include_const == True:
-        outflow_results = np.empty_like(data[:7,:,:])
-        outflow_error = np.empty_like(data[:7,:,:])
-
-        no_outflow_results = np.empty_like(data[:4,:,:])
-        no_outflow_error = np.empty_like(data[:4,:,:])
-
-    elif include_const == False:
-        outflow_results = np.empty_like(data[:6,:,:])
-        outflow_error = np.empty_like(data[:6,:,:])
-
-        no_outflow_results = np.empty_like(data[:3,:,:])
-        no_outflow_error = np.empty_like(data[:3,:,:])
-
-    #1 for outflow, 0 for no outflow
-    statistical_results = np.empty_like(data[0,:,:])
-
-    #save the blue chi squared values check
-    blue_chi_square = np.empty_like(data[0,:,:])
-
-    #save the chi squared values for single and double gaussian fits
-    chi_square = np.empty_like(data[:2,:,:])
-
-    #use redshift to shift emission line to observed wavelength
-    em_rest = emission_dict[emission_line]
-    em_observed = em_rest*(1+redshift)
-
-    #create mask to choose emission line wavelength range
-    mask_lam = (lamdas > em_observed-20.) & (lamdas < em_observed+20.)
-
-    #create the S/N array
-    sn_array = np.median(data[mask_lam,:,:][:10,:,:], axis=0)/np.std(data[mask_lam,:,:][:10,:,:], axis=0)
-
-    if filename2:
-        fits_stuff = pc.load_data(filename2, mw_correction=False)
-        if len(fits_stuff) > 3:
-            lamdas, data, var, header = fits_stuff
-        else:
-            lamdas, data, header = fits_stuff
-        print('Second filename being used for koffee fits')
-        #recreate mask to choose emission line wavelength range with new lamdas
-        mask_lam = (lamdas > em_observed-20.) & (lamdas < em_observed+20.)
-
-    #if fitting a second emission line, create the wavelength mask
-    if emission_line2:
-        print('Emission Line '+emission_line2+' also being fit')
-        #use redshift to shift emission line to observed wavelength
-        em_rest2 = emission_dict[emission_line2]
-        em_observed = em_rest2*(1+redshift)
-
-        #create mask to choose emission line wavelength range
-        mask_lam2 = (lamdas > em_observed-20.) & (lamdas < em_observed+20.)
-
-        #create arrays to save results in
-        if include_const == True:
-            outflow_results2 = np.empty_like(data[:7,:,:])
-            outflow_error2 = np.empty_like(data[:7,:,:])
-            no_outflow_results2 = np.empty_like(data[:4,:,:])
-            no_outflow_error2 = np.empty_like(data[:4,:,:])
-        elif include_const == False:
-            outflow_results2 = np.empty_like(data[:6,:,:])
-            outflow_error2 = np.empty_like(data[:6,:,:])
-            no_outflow_results2 = np.empty_like(data[:3,:,:])
-            no_outflow_error2 = np.empty_like(data[:3,:,:])
-
-        chi_square2 = np.empty_like(data[:2,:,:])
-
-    #if fitting the OII doublet, create the wavelength mask
-    if OII_doublet == True:
-        print('OII doublet also being fit')
-        #use redshift to shift emission line to observed wavelength
-        em_rest3 = emission_dict['OII_1']
-        em_observed = em_rest3*(1+redshift)
-
-        #create mask to choose emission line wavelength range
-        mask_lam3 = (lamdas > em_observed-20.) & (lamdas < em_observed+20.)
-
-        #create arrays to save results in - always use a constant when fitting OII doublet
-        outflow_results3 = np.empty_like(data[:13,:,:])
-        outflow_error3 = np.empty_like(data[:13,:,:])
-
-        no_outflow_results3 = np.empty_like(data[:7,:,:])
-        no_outflow_error3 = np.empty_like(data[:7,:,:])
-
-        chi_square3 = np.empty_like(data[:2,:,:])
-
-    if correct_bad_spaxels == True and emission_line == 'OIII_4':
-        #get the OIII_3 emission line and redshift it
-        em_rest_OIII_3 = emission_dict['OIII_3']
-        em_obs_OIII_3 = em_rest_OIII_3*(1+redshift)
-
-        #use OIII_3 to make the mask
-        mask_lam_OIII_3 = (lamdas > em_obs_OIII_3-20.) & (lamdas < em_obs_OIII_3+20.)
-
-    #loop through cube
-    with tqdm(total=data.shape[1]*data.shape[2]) as pbar:
-        for i in range(data.shape[1]):
-            for j in range(data.shape[2]):
-                try:
-                    #apply mask to data
-                    if correct_bad_spaxels == True and emission_line == 'OIII_4':
-                        if (i, j) in dodgy_spaxels[galaxy_name]:
-                            #apply the alternative mask to the wavelength
-                            masked_lamdas = lamdas[mask_lam_OIII_3]
-                            #apply the mask to the data
-                            flux = data[:,i,j][mask_lam_OIII_3]
-                            print('Using [OIII] '+str(em_rest_OIII_3)+' for spaxel '+str(i)+','+str(j))
-
-                        else:
-                            flux = data[:,i,j][mask_lam]
-                            #apply mask to lamdas
-                            masked_lamdas = lamdas[mask_lam]
-
-                    elif correct_bad_spaxels == False:
-                        flux = data[:,i,j][mask_lam]
-                        #apply mask to lamdas
-                        masked_lamdas = lamdas[mask_lam]
-
-                    #take out the continuum by finding the average value of the first 10 pixels in the data and minusing them off
-                    if cont_subtract==True:
-                        continuum = np.median(flux[:10])
-                        flux = flux-continuum
-
-                    #only fit if the S/N is greater than 20
-                    if sn_array[i,j] >= 20:
-                        #print('Spaxel '+str(i)+','+str(j)+' has S/N > 20')
-                        #create model for 1 Gaussian fit
-                        if include_const == True:
-                            g_model1, pars1 = kff.gaussian1_const(masked_lamdas, flux)
-                        elif include_const == False:
-                            g_model1, pars1 = kff.gaussian1(masked_lamdas, flux)
-
-                        #fit model for 1 Gaussian fit
-                        best_fit1 = kff.fitter(g_model1, pars1, masked_lamdas, flux, method=method, verbose=False)
-
-                        #create and fit model for 2 Gaussian fit, using 1 Gaussian fit as first guess for the mean
-                        if include_const == True:
-                            g_model2, pars2 = kff.gaussian2_const(masked_lamdas, flux, amplitude_guess=None, mean_guess=None, sigma_guess=None)
-                        elif include_const == False:
-                            g_model2, pars2 = kff.gaussian2(masked_lamdas, flux, amplitude_guess=None, mean_guess=None, sigma_guess=None)
-
-                        #fit model for 2 gaussian fit
-                        best_fit2 = kff.fitter(g_model2, pars2, masked_lamdas, flux, method=method, verbose=False)
-
-
-                        if best_fit2.bic < (best_fit1.bic-10):
-                            stat_res = 1
-                            #print('2 Gaussian fit better, BIC_diff=', str(best_fit1.bic-best_fit2.bic))
-                            #save blue chi square
-                            blue_chi_square[i,j] = check_blue_chi_square(masked_lamdas, flux, best_fit2, g_model2)
-                        else:
-                            stat_res = 0
-                            #print('1 Gaussian fit better, BIC_diff=', str(best_fit1.bic-best_fit2.bic))
-                            #save blue chi square
-                            blue_chi_square[i,j] = check_blue_chi_square(masked_lamdas, flux, best_fit1, g_model1)
-
-
-
-                        #plot fit results
-                        if plotting == True:
-                            #one gaussian fit
-                            fig1 = plot_fit(masked_lamdas, flux, g_model1, pars1, best_fit1, plot_initial=False, include_const=include_const)
-                            if correct_bad_spaxels == True and (i, j) in dodgy_spaxels[galaxy_name]:
-                                fig1.suptitle('[OIII] '+str(em_rest_OIII_3))
-                                fig1.savefig(output_folder_loc+galaxy_name+'_best_fit_OIII_3_no_outflow_'+str(i)+'_'+str(j))
-                            else:
-                                fig1.suptitle(emission_line+' ['+str(em_rest)+']')
-                                fig1.savefig(output_folder_loc+galaxy_name+'_best_fit_'+emission_line+'_no_outflow_'+str(i)+'_'+str(j))
-                            plt.close(fig1)
-
-                            #two gaussian fit
-                            if stat_res > 0:
-                                fig2 = plot_fit(masked_lamdas, flux, g_model2, pars2, best_fit2, plot_initial=False)
-                                if correct_bad_spaxels == True and (i, j) in dodgy_spaxels[galaxy_name]:
-                                    fig2.suptitle('[OIII] '+str(em_rest_OIII_3)+' First Fit')
-                                    fig2.savefig(output_folder_loc+galaxy_name+'_best_fit_OIII_3_outflow_'+str(i)+'_'+str(j)+'_first_fit')
-                                else:
-                                    fig2.suptitle(emission_line+' ['+str(em_rest)+']'+' First Fit')
-                                    fig2.savefig(output_folder_loc+galaxy_name+'_best_fit_'+emission_line+'_outflow_'+str(i)+'_'+str(j)+'_first_fit')
-                                plt.close(fig2)
-
-
-                        if koffee_checks == True:
-                            if blue_chi_square[i,j] > 0.1:
-                                if include_const == True:
-                                    g_model2_refit, pars2_refit = kff.gaussian2_const(masked_lamdas, flux, amplitude_guess=None, mean_guess=[masked_lamdas[flux.argmax()], masked_lamdas[flux.argmax()]-4.0], sigma_guess=[1.0,8.0])
-                                elif include_const == False:
-                                    g_model2_refit, pars2_refit = kff.gaussian2(masked_lamdas, flux, amplitude_guess=None, mean_guess=[masked_lamdas[flux.argmax()], masked_lamdas[flux.argmax()]-4.0], sigma_guess=[1.0,8.0])
-                                best_fit2_refit = kff.fitter(g_model2_refit, pars2_refit, masked_lamdas, flux, method=method, verbose=False)
-
-                                print('Refit 2 gaussians for spaxel', str(i), str(j))
-
-                                #force it to take the new fit if it is a better BIC
-                                if (best_fit2_refit.bic < (best_fit1.bic-10)) and (best_fit2_refit.bic < (best_fit2.bic-10)) :
-                                    stat_res = 2
-                                    #print('Refit 2 Gaussians fit better, BIC_diff=', str(best_fit2_refit.bic-best_fit2.bic))
-
-                                if plotting == True:
-                                    fig2 = plot_fit(masked_lamdas, flux, g_model2_refit, pars2_refit, best_fit2_refit, plot_initial=False, include_const=include_const)
-                                    if correct_bad_spaxels == True and (i, j) in dodgy_spaxels[galaxy_name]:
-                                        fig2.suptitle('[OIII] '+str(em_rest_OIII_3)+' Chi Square Refit')
-                                        fig2.savefig(output_folder_loc+galaxy_name+'_best_fit_OIII_3_outflow_'+str(i)+'_'+str(j)+'_chi_square_refit')
-                                    else:
-                                        fig2.suptitle(emission_line+' ['+str(em_rest)+']'+' Chi Square Refit')
-                                        fig2.savefig(output_folder_loc+galaxy_name+'_best_fit_'+emission_line+'_outflow_'+str(i)+'_'+str(j)+'_chi_square_refit')
-                                    plt.close(fig2)
-
-
-                        if plotting == True:
-                            if stat_res == 2:
-                                fig2 = plot_fit(masked_lamdas, flux, g_model2_refit, pars2_refit, best_fit2_refit, plot_initial=False, include_const=include_const)
-                            else:
-                                fig2 = plot_fit(masked_lamdas, flux, g_model2, pars2, best_fit2, plot_initial=False)
-
-                            if correct_bad_spaxels == True and (i, j) in dodgy_spaxels[galaxy_name]:
-                                fig2.suptitle('[OIII] '+str(em_rest_OIII_3)+' Final Fit')
-                                fig2.savefig(output_folder_loc+galaxy_name+'_best_fit_OIII_3_outflow_'+str(i)+'_'+str(j)+'_final_fit')
-                            else:
-                                fig2.suptitle(emission_line+' ['+str(em_rest)+']'+' Final Fit')
-                                fig2.savefig(output_folder_loc+galaxy_name+'_best_fit_'+emission_line+'_outflow_'+str(i)+'_'+str(j)+'_final_fit')
-                            plt.close(fig2)
-
-
-
-                        #-------------------
-                        #FIT THE SECOND LINE
-                        #-------------------
-                        if emission_line2:
-                            #only want to fit hbeta where there is an outflow
-                            if stat_res > 0:
-                                #mask the lamdas and data
-                                masked_lamdas2 = lamdas[mask_lam2]
-                                flux2 = data[:,i,j][mask_lam2]
-                                #get the guess values from the previous fits
-                                if stat_res == 1:
-                                    mean_diff = best_fit2.params['Galaxy_mean'].value - best_fit2.params['Flow_mean'].value
-                                    sigma_guess = [best_fit2.params['Galaxy_sigma'].value, best_fit2.params['Flow_sigma'].value]
-                                elif stat_res == 2:
-                                    mean_diff = best_fit2_refit.params['Galaxy_mean'].value - best_fit2_refit.params['Flow_mean'].value
-                                    sigma_guess = [best_fit2_refit.params['Galaxy_sigma'].value, best_fit2_refit.params['Flow_sigma'].value]
-                                #create the fitting objects
-                                if include_const == True:
-                                    #for the one gaussian fit
-                                    g_model1_second, pars1_second = kff.gaussian1_const(masked_lamdas2, flux2, amp_guess=None, mean_guess=None, sigma_guess=None)
-
-                                    #for the two gaussian fit
-                                    g_model2_second, pars2_second = kff.gaussian2_const(masked_lamdas2, flux2, amplitude_guess=None, mean_guess=[masked_lamdas2[flux2.argmax()], masked_lamdas2[flux2.argmax()]-mean_diff], sigma_guess=sigma_guess, mean_diff=[mean_diff, 1.5], sigma_variations=1.5)
-                                elif include_const == False:
-                                    #for the one gaussian fit
-                                    g_model1_second, pars1_second = kff.gaussian1(masked_lamdas2, flux2, amp_guess=None, mean_guess=None, sigma_guess=None)
-                                    #for the two gaussian fit
-                                    g_model2_second, pars2_second = kff.gaussian2(masked_lamdas2, flux2, amplitude_guess=None, mean_guess=[masked_lamdas2[flux2.argmax()], masked_lamdas2[flux2.argmax()]-mean_diff], sigma_guess=sigma_guess, mean_diff=[mean_diff, 1.5], sigma_variations=1.5)
-
-                                #do the fit
-                                #for the one gaussian fit
-                                best_fit1_second = kff.fitter(g_model1_second, pars1_second, masked_lamdas2, flux2, method=method, verbose=False)
-
-                                #for the two gaussian fit
-                                best_fit2_second = kff.fitter(g_model2_second, pars2_second, masked_lamdas2, flux2, method=method, verbose=False)
-
-                                #fit the one gaussian fit of the emission line
-                                fig3 = plot_fit(masked_lamdas2, flux2, g_model1_second, pars1_second, best_fit1_second, plot_initial=False, include_const=include_const)
-                                fig3.suptitle(emission_line2+' ['+str(em_rest2)+'] fit without outflow')
-                                fig3.savefig(output_folder_loc+galaxy_name+'_best_fit_'+emission_line2+'_no_outflow_second_fit_'+str(i)+'_'+str(j))
-                                plt.close(fig3)
-
-                                if plotting == True:
-                                    #plot the one gaussian fit of the emission line
-                                    fig3 = plot_fit(masked_lamdas2, flux2, g_model1_second, pars1_second, best_fit1_second, plot_initial=False, include_const=include_const)
-                                    fig3.suptitle(emission_line2+' ['+str(em_rest2)+'] fit without outflow')
-                                    fig3.savefig(output_folder_loc+galaxy_name+'_best_fit_'+emission_line2+'_no_outflow_second_fit_'+str(i)+'_'+str(j))
-                                    plt.close(fig3)
-
-                                    #plot the first fit of the second emission line
-                                    fig4 = plot_fit(masked_lamdas2, flux2, g_model2_second, pars2_second, best_fit2_second, plot_initial=False, include_const=include_const)
-                                    fig4.suptitle(emission_line2+' ['+str(em_rest2)+'] first fit')
-                                    fig4.savefig(output_folder_loc+galaxy_name+'_best_fit_'+emission_line2+'_outflow_second_fit_'+str(i)+'_'+str(j)+'_first_try')
-                                    plt.close(fig4)
-
-
-                                if koffee_checks == True:
-                                    #check the fit using the blue-side-residual test
-                                    blue_chi_square_check = check_blue_chi_square(masked_lamdas2, flux2, best_fit2_second, g_model2_second)
-
-                                    if blue_chi_square_check > 0.2:
-                                        #refit using...
-                                        print('Refitting', emission_line2, 'fit for spaxel ', str(i), str(j))
-                                        print('This spaxel had blue_chi_square_check ', str(blue_chi_square_check))
-                                        #create the fitting objects
-                                        if include_const == True:
-                                            g_model2_refit_second, pars2_refit_second = kff.gaussian2_const(masked_lamdas2, flux2, amplitude_guess=None, mean_guess=[masked_lamdas2[flux2.argmax()], masked_lamdas2[flux2.argmax()]-mean_diff], sigma_guess=sigma_guess, mean_diff=[mean_diff, 0.5], sigma_variations=0.5)
-                                        elif include_const == False:
-                                            g_model2_refit_second, pars2_refit_second = kff.gaussian2(masked_lamdas2, flux2, amplitude_guess=None, mean_guess=[masked_lamdas2[flux2.argmax()], masked_lamdas2[flux2.argmax()]-mean_diff], sigma_guess=sigma_guess, mean_diff=[mean_diff, 0.5], sigma_variations=0.5)
-                                        #do the fit
-                                        best_fit2_refit_second = kff.fitter(g_model2_refit_second, pars2_refit_second, masked_lamdas2, flux2, method=method, verbose=False)
-
-                                        print(emission_line2, 'fit blue-chi-squared-fit chi squared value: ', best_fit2_refit_second.bic)
-                                        print(emission_line2, 'fit original chi squared value: ', best_fit2_second.bic)
-
-                                        if plotting == True:
-                                            #plot the refit
-                                            fig4 = plot_fit(masked_lamdas2, flux2, g_model2_refit_second, pars2_refit_second, best_fit2_refit_second, plot_initial=False, include_const=include_const)
-                                            fig4.suptitle(emission_line2+' ['+str(em_rest2)+'] Chi Square Refit')
-                                            fig4.savefig(output_folder_loc+galaxy_name+'_best_fit_'+emission_line2+'_outflow_second_fit_'+str(i)+'_'+str(j)+'_chi_square_refit')
-                                            plt.close(fig4)
-                                            #print('plotted hbeta refit')
-
-                                        g_model2_second = g_model2_refit_second
-                                        pars2_second = pars2_refit_second
-                                        best_fit2_second = best_fit2_refit_second
-
-
-                                    #check that a single gaussian fit wouldn't be better if the flow amplitude
-                                    #is greater than 90% of the galaxy amplitude
-                                    if best_fit2_second.params['Flow_amp'].value > 0.9*best_fit2_second.params['Galaxy_amp'].value:
-                                        print('Doing one Gaussian hbeta fit for spaxel ', str(i), str(j))
-                                        #create the fitting objects
-                                        if include_const == True:
-                                            g_model1_refit_second, pars1_refit_second = kff.gaussian1_const(masked_lamdas2, flux2)#, amp_guess=None, mean_guess=masked_lamdas2[flux2.argmax()])#, sigma_guess=sigma_guess[0])
-                                        elif include_const == False:
-                                            g_model1_refit_second, pars1_refit_second = kff.gaussian1(masked_lamdas2, flux2)#, amp_guess=None, mean_guess=masked_lamdas2[flux2.argmax()], sigma_guess=sigma_guess[0])
-
-                                        #do the fit
-                                        best_fit1_refit_second = kff.fitter(g_model1_refit_second, pars1_refit_second, masked_lamdas2, flux2, method=method, verbose=False)
-
-                                        #do the BIC test
-                                        #if the 2 gaussian fit has a lower BIC by 10 or more, it's the better fit
-                                        print('One Gaussian fit BIC: ', str(best_fit1_refit_second.bic))
-                                        print('Two Gaussian fit BIC: ', str(best_fit2_second.bic))
-                                        print('Difference: ', str(best_fit2_second.bic - best_fit1_refit_second.bic))
-
-                                        if plotting == True:
-                                            #plot the refit
-                                            fig4 = plot_fit(masked_lamdas2, flux2, g_model1_refit_second, pars1_refit_second, best_fit1_refit_second, plot_initial=False, include_const=include_const)
-                                            fig4.suptitle(emission_line2+' ['+str(em_rest2)+'] BIC test Refit')
-                                            fig4.savefig(output_folder_loc+galaxy_name+'_best_fit_'+emission_line2+'_outflow_second_fit_'+str(i)+'_'+str(j)+'_BIC_test_refit')
-                                            plt.close(fig4)
-
-                                        if best_fit2_second.params['Flow_amp'].value > 0.98*best_fit2_second.params['Galaxy_amp'].value:
-                                            print('Using one Gaussian fit for spaxel ', str(i), str(j))
-
-                                            g_model2_second = g_model1_refit_second
-                                            pars2_second = pars1_refit_second
-                                            best_fit2_second = best_fit1_refit_second
-
-                                        else:
-                                            if best_fit1_refit_second.bic < best_fit2_second.bic+50:
-                                                #print('One Gaussian fit better for spaxel ', str(i), str(j))
-
-                                                g_model2_second = g_model1_refit_second
-                                                pars2_second = pars1_refit_second
-                                                best_fit2_second = best_fit1_refit_second
-
-
-                                #plot final fits
-                                if plotting == True:
-                                    if stat_res > 0:
-                                        fig3 = plot_fit(masked_lamdas2, flux2, g_model2_second, pars2_second, best_fit2_second, plot_initial=False, include_const=include_const)
-                                        fig3.suptitle(emission_line2+' ['+str(em_rest2)+'] final fit')
-                                        fig3.savefig(output_folder_loc+galaxy_name+'_best_fit_'+emission_line2+'_outflow_second_fit_'+str(i)+'_'+str(j)+'_final_fit')
-                                        plt.close(fig3)
-                                        #print('plotted final hbeta fit')
-
-                                #put the results into the array to be saved
-                                chi_square2[:,i,j] = (best_fit1_second.bic, best_fit2_second.bic)
-                                #print('saved hbeta fit chi_square values')
-
-                                try:
-                                    #try to save the results
-                                    if include_const == True:
-                                        outflow_results2[:,i,j] = (best_fit2_second.params['Galaxy_sigma'].value, best_fit2_second.params['Galaxy_mean'].value, best_fit2_second.params['Galaxy_amp'].value, best_fit2_second.params['Flow_sigma'].value, best_fit2_second.params['Flow_mean'].value, best_fit2_second.params['Flow_amp'].value, best_fit2_second.params['Constant_Continuum_c'].value)
-                                        outflow_error2[:,i,j] = (best_fit2_second.params['Galaxy_sigma'].stderr, best_fit2_second.params['Galaxy_mean'].stderr, best_fit2_second.params['Galaxy_amp'].stderr, best_fit2_second.params['Flow_sigma'].stderr, best_fit2_second.params['Flow_mean'].stderr, best_fit2_second.params['Flow_amp'].stderr, best_fit2_second.params['Constant_Continuum_c'].stderr)
-
-                                        no_outflow_results2[:,i,j] = (best_fit1_second.params['gauss_sigma'].value, best_fit1_second.params['gauss_mean'].value, best_fit1_second.params['gauss_amp'].value, best_fit1_second.params['Constant_Continuum_c'].value)
-                                        no_outflow_error2[:,i,j] = (best_fit1_second.params['gauss_sigma'].stderr, best_fit1_second.params['gauss_mean'].stderr, best_fit1_second.params['gauss_amp'].stderr, best_fit1_second.params['Constant_Continuum_c'].stderr)
-                                    elif include_const == False:
-                                        outflow_results2[:,i,j] = (best_fit2_second.params['Galaxy_sigma'].value, best_fit2_second.params['Galaxy_mean'].value, best_fit2_second.params['Galaxy_amp'].value, best_fit2_second.params['Flow_sigma'].value, best_fit2_second.params['Flow_mean'].value, best_fit2_second.params['Flow_amp'].value)
-                                        outflow_error2[:,i,j] = (best_fit2_second.params['Galaxy_sigma'].stderr, best_fit2_second.params['Galaxy_mean'].stderr, best_fit2_second.params['Galaxy_amp'].stderr, best_fit2_second.params['Flow_sigma'].stderr, best_fit2_second.params['Flow_mean'].stderr, best_fit2_second.params['Flow_amp'].stderr)
-
-                                        no_outflow_results2[:,i,j] = (best_fit1_second.params['gauss_sigma'].value, best_fit1_second.params['gauss_mean'].value, best_fit1_second.params['gauss_amp'].value)
-                                        no_outflow_error2[:,i,j] = (best_fit1_second.params['gauss_sigma'].stderr, best_fit1_second.params['gauss_mean'].stderr, best_fit1_second.params['gauss_amp'].stderr)
-                                        #print('saved hbeta fit for spaxel', str(i), str(j))
-                                except:
-                                    #if that doesn't work, then the one gaussian fit was better
-                                    if include_const == True:
-                                        outflow_results2[:,i,j] = (best_fit2_second.params['gauss_sigma'].value, best_fit2_second.params['gauss_mean'].value, best_fit2_second.params['gauss_amp'].value, np.nan, np.nan, np.nan, best_fit2_second.params['Constant_Continuum_c'].value)
-                                        outflow_error2[:,i,j] = (best_fit2_second.params['gauss_sigma'].stderr, best_fit2_second.params['gauss_mean'].stderr, best_fit2_second.params['gauss_amp'].stderr, np.nan, np.nan, np.nan, best_fit2_second.params['Constant_Continuum_c'].stderr)
-
-                                        no_outflow_results2[:,i,j] = (best_fit1_second.params['gauss_sigma'].value, best_fit1_second.params['gauss_mean'].value, best_fit1_second.params['gauss_amp'].value, best_fit1_second.params['Constant_Continuum_c'].value)
-                                        no_outflow_error2[:,i,j] = (best_fit1_second.params['gauss_sigma'].stderr, best_fit1_second.params['gauss_mean'].stderr, best_fit1_second.params['gauss_amp'].stderr, best_fit1_second.params['Constant_Continuum_c'].stderr)
-                                    elif include_const == False:
-                                        outflow_results2[:,i,j] = (best_fit2_second.params['gauss_sigma'].value, best_fit2_second.params['gauss_mean'].value, best_fit2_second.params['gauss_amp'].value, np.nan, np.nan, np.nan)
-                                        outflow_error2[:,i,j] = (best_fit2_second.params['gauss_sigma'].stderr, best_fit2_second.params['gauss_mean'].stderr, best_fit2_second.params['gauss_amp'].stderr, np.nan, np.nan, np.nan)
-
-                                        no_outflow_results2[:,i,j] = (best_fit1_second.params['gauss_sigma'].value, best_fit1_second.params['gauss_mean'].value, best_fit1_second.params['gauss_amp'].value)
-                                        no_outflow_error2[:,i,j] = (best_fit1_second.params['gauss_sigma'].stderr, best_fit1_second.params['gauss_mean'].stderr, best_fit1_second.params['gauss_amp'].stderr)
-                                        print('saved hbeta fit for spaxel', str(i), str(j), 'exception')
-
-                                #print('saved hbeta fit for spaxel', str(i), str(j))
-
-                        #-------------------
-                        #FIT THE OII DOUBLET
-                        #-------------------
-                        if OII_doublet == True:
-                            #only want to fit OII doublet where there is an outflow
-                            if stat_res > 0:
-                                #mask the lamdas and data
-                                masked_lamdas3 = lamdas[mask_lam3]
-                                flux3 = data[:,i,j][mask_lam3]
-                                #get the guess values from the previous fits
-                                if stat_res == 1:
-                                    mean_diff = best_fit2.params['Galaxy_mean'].value - best_fit2.params['Flow_mean'].value
-                                    sigma_guess = [best_fit2.params['Galaxy_sigma'].value, best_fit2.params['Flow_sigma'].value]
-                                elif stat_res == 2:
-                                    mean_diff = best_fit2_refit.params['Galaxy_mean'].value - best_fit2_refit.params['Flow_mean'].value
-                                    sigma_guess = [best_fit2_refit.params['Galaxy_sigma'].value, best_fit2_refit.params['Flow_sigma'].value]
-
-                                #create the fitting objects for the 2 gaussian fit
-                                g_model1_third, pars1_third = kff.gaussian1_OII_doublet(masked_lamdas3, flux3, amplitude_guess=None, mean_guess=[masked_lamdas3[np.argmax(flux3)]+1.0], sigma_guess=sigma_guess, sigma_variations=1.5)
-
-                                #do the fit
-                                best_fit1_third = kff.fitter(g_model1_third, pars1_third, masked_lamdas3, flux3, method=method, verbose=False)
-
-                                if plotting == True:
-                                    #plot the fit
-                                    fig4 = plot_fit(masked_lamdas3, flux3, g_model1_third, pars1_third, best_fit1_third, plot_initial=False, include_const=True)
-                                    fig4.suptitle('OII doublet ['+str(em_rest3)+', '+str(emission_dict['OII_2']*(1+redshift))+'] not including outflows')
-                                    fig4.savefig(output_folder_loc+galaxy_name+'_best_fit_OII_doublet_no_outflow_'+str(i)+'_'+str(j))
-                                    plt.close(fig4)
-
-                                #create the fitting objects for the four gaussian fit
-                                g_model2_third, pars2_third = kff.gaussian2_OII_doublet(masked_lamdas3, flux3, amplitude_guess=None, mean_guess=None, sigma_guess=sigma_guess, mean_diff=[mean_diff, 1.5], sigma_variations=1.5)
-
-                                #do the fit
-                                best_fit2_third = kff.fitter(g_model2_third, pars2_third, masked_lamdas3, flux3, method=method, verbose=False)
-
-                                if plotting == True:
-                                    #plot the fit
-                                    fig4 = plot_fit(masked_lamdas3, flux3, g_model2_third, pars2_third, best_fit2_third, plot_initial=False, include_const=True)
-                                    fig4.suptitle('OII doublet ['+str(em_rest3)+', '+str(emission_dict['OII_2']*(1+redshift))+']')
-                                    fig4.savefig(output_folder_loc+galaxy_name+'_best_fit_OII_doublet_outflow_'+str(i)+'_'+str(j)+'_first_fit')
-                                    plt.close(fig4)
-
-                                #check the fit using the blue-side-residual test
-                                if koffee_checks == True:
-                                    blue_chi_square_check = check_blue_chi_square(masked_lamdas3, flux3, best_fit2_third, g_model2_third, OII_doublet_fit=True)
-                                    print('OII doublet blue chi square check for spaxel ', str(i), str(j), ' is ', str(blue_chi_square_check))
-
-                                    if blue_chi_square_check > 100.0:
-                                        #refit using...
-                                        print('Refitting OII doublet fit for spaxel ', str(i), str(j))
-                                        print('This spaxel had blue_chi_square_check ', str(blue_chi_square_check))
-                                        #create the fitting objects
-                                        g_model2_refit_third, pars2_refit_third = kff.gaussian2_OII_doublet(masked_lamdas3, flux3, amplitude_guess=None, mean_guess=[masked_lamdas3[np.argmax(flux3)]+1.0], sigma_guess=sigma_guess, mean_diff=[mean_diff, 1.0], sigma_variations=0.25)
-
-                                        #do the fit
-                                        best_fit2_refit_third = kff.fitter(g_model2_refit_third, pars2_refit_third, masked_lamdas3, flux3, method=method, verbose=False)
-
-                                        print('OII doublet fit blue-chi-squared-fit chi squared value: ', best_fit2_refit_third.bic)
-                                        print('OII doublet fit original chi squared value: ', best_fit2_third.bic)
-
-                                        if plotting == True:
-                                            #plot the refit
-                                            fig5 = plot_fit(masked_lamdas3, flux3, g_model2_refit_third, pars2_refit_third, best_fit2_refit_third, plot_initial=False, include_const=True)
-                                            fig5.suptitle('OII doublet Chi Square Refit')
-                                            fig5.savefig(output_folder_loc+galaxy_name+'_best_fit_OII_doublet_outflow_'+str(i)+'_'+str(j)+'_chi_square_refit')
-                                            plt.close(fig5)
-
-                                        g_model2_third = g_model2_refit_third
-                                        pars2_third = pars2_refit_third
-                                        best_fit2_third = best_fit2_refit_third
-                                        print('Replaced OII doublet values with refit values')
-
-                                if plotting == True:
-                                    fig4 = plot_fit(masked_lamdas3, flux3, g_model2_third, pars2_third, best_fit2_third, plot_initial=False, include_const=True)
-                                    fig4.suptitle('OII doublet ['+str(em_rest3)+', '+str(emission_dict['OII_2']*(1+redshift))+'] Final Fit')
-                                    fig4.savefig(output_folder_loc+galaxy_name+'_best_fit_OII_doublet_outflow_'+str(i)+'_'+str(j)+'_final_fit')
-                                    plt.close(fig4)
-
-
-
-
-                                #put the results into the array to be saved
-                                chi_square3[:,i,j] = (best_fit1_third.bic, best_fit2_third.bic)
-
-                                no_outflow_results3[:,i,j] = (best_fit1_third.params['Galaxy_blue_sigma'].value, best_fit1_third.params['Galaxy_blue_mean'].value, best_fit1_third.params['Galaxy_blue_amp'].value, best_fit1_third.params['Galaxy_red_sigma'].value, best_fit1_third.params['Galaxy_red_mean'].value, best_fit1_third.params['Galaxy_red_amp'].value, best_fit1_third.params['Constant_Continuum_c'].value)
-                                no_outflow_error3[:,i,j] = (best_fit1_third.params['Galaxy_blue_sigma'].stderr, best_fit1_third.params['Galaxy_blue_mean'].stderr, best_fit1_third.params['Galaxy_blue_amp'].stderr, best_fit1_third.params['Galaxy_red_sigma'].stderr, best_fit1_third.params['Galaxy_red_mean'].stderr, best_fit1_third.params['Galaxy_red_amp'].stderr, best_fit1_third.params['Constant_Continuum_c'].stderr)
-
-                                outflow_results3[:,i,j] = (best_fit2_third.params['Galaxy_blue_sigma'].value, best_fit2_third.params['Galaxy_blue_mean'].value, best_fit2_third.params['Galaxy_blue_amp'].value, best_fit2_third.params['Galaxy_red_sigma'].value, best_fit2_third.params['Galaxy_red_mean'].value, best_fit2_third.params['Galaxy_red_amp'].value, best_fit2_third.params['Flow_blue_sigma'].value, best_fit2_third.params['Flow_blue_mean'].value, best_fit2_third.params['Flow_blue_amp'].value, best_fit2_third.params['Flow_red_sigma'].value, best_fit2_third.params['Flow_red_mean'].value, best_fit2_third.params['Flow_red_amp'].value, best_fit2_third.params['Constant_Continuum_c'].value)
-                                outflow_error3[:,i,j] = (best_fit2_third.params['Galaxy_blue_sigma'].stderr, best_fit2_third.params['Galaxy_blue_mean'].stderr, best_fit2_third.params['Galaxy_blue_amp'].stderr, best_fit2_third.params['Galaxy_red_sigma'].stderr, best_fit2_third.params['Galaxy_red_mean'].stderr, best_fit2_third.params['Galaxy_red_amp'].stderr, best_fit2_third.params['Flow_blue_sigma'].stderr, best_fit2_third.params['Flow_blue_mean'].stderr, best_fit2_third.params['Flow_blue_amp'].stderr, best_fit2_third.params['Flow_red_sigma'].stderr, best_fit2_third.params['Flow_red_mean'].stderr, best_fit2_third.params['Flow_red_amp'].stderr, best_fit2_third.params['Constant_Continuum_c'].stderr)
-
-                        #put stat_res into the array
-                        statistical_results[i,j] = stat_res
-                        #print('Saved stat_res', str(stat_res))
-
-                        #emission and outflow
-                        if statistical_results[i,j] == 2:
-                            chi_square[:,i,j] = (best_fit1.bic, best_fit2_refit.bic)
-                            if include_const == True:
-                                outflow_results[:,i,j] = (best_fit2_refit.params['Galaxy_sigma'].value, best_fit2_refit.params['Galaxy_mean'].value, best_fit2_refit.params['Galaxy_amp'].value, best_fit2_refit.params['Flow_sigma'].value, best_fit2_refit.params['Flow_mean'].value, best_fit2_refit.params['Flow_amp'].value, best_fit2_refit.params['Constant_Continuum_c'].value)
-                                outflow_error[:,i,j] = (best_fit2_refit.params['Galaxy_sigma'].stderr, best_fit2_refit.params['Galaxy_mean'].stderr, best_fit2_refit.params['Galaxy_amp'].stderr, best_fit2_refit.params['Flow_sigma'].stderr, best_fit2_refit.params['Flow_mean'].stderr, best_fit2_refit.params['Flow_amp'].stderr, best_fit2_refit.params['Constant_Continuum_c'].stderr)
-                            elif include_const == False:
-                                outflow_results[:,i,j] = (best_fit2_refit.params['Galaxy_sigma'].value, best_fit2_refit.params['Galaxy_mean'].value, best_fit2_refit.params['Galaxy_amp'].value, best_fit2_refit.params['Flow_sigma'].value, best_fit2_refit.params['Flow_mean'].value, best_fit2_refit.params['Flow_amp'].value)
-                                outflow_error[:,i,j] = (best_fit2_refit.params['Galaxy_sigma'].stderr, best_fit2_refit.params['Galaxy_mean'].stderr, best_fit2_refit.params['Galaxy_amp'].stderr, best_fit2_refit.params['Flow_sigma'].stderr, best_fit2_refit.params['Flow_mean'].stderr, best_fit2_refit.params['Flow_amp'].stderr)
-
-                        else:
-                            chi_square[:,i,j] = (best_fit1.bic, best_fit2.bic)
-                            if include_const == True:
-                                outflow_results[:,i,j] = (best_fit2.params['Galaxy_sigma'].value, best_fit2.params['Galaxy_mean'].value, best_fit2.params['Galaxy_amp'].value, best_fit2.params['Flow_sigma'].value, best_fit2.params['Flow_mean'].value, best_fit2.params['Flow_amp'].value, best_fit2.params['Constant_Continuum_c'].value)
-                                outflow_error[:,i,j] = (best_fit2.params['Galaxy_sigma'].stderr, best_fit2.params['Galaxy_mean'].stderr, best_fit2.params['Galaxy_amp'].stderr, best_fit2.params['Flow_sigma'].stderr, best_fit2.params['Flow_mean'].stderr, best_fit2.params['Flow_amp'].stderr, best_fit2.params['Constant_Continuum_c'].stderr)
-                            elif include_const == False:
-                                outflow_results[:,i,j] = (best_fit2.params['Galaxy_sigma'].value, best_fit2.params['Galaxy_mean'].value, best_fit2.params['Galaxy_amp'].value, best_fit2.params['Flow_sigma'].value, best_fit2.params['Flow_mean'].value, best_fit2.params['Flow_amp'].value)
-                                outflow_error[:,i,j] = (best_fit2.params['Galaxy_sigma'].stderr, best_fit2.params['Galaxy_mean'].stderr, best_fit2.params['Galaxy_amp'].stderr, best_fit2.params['Flow_sigma'].stderr, best_fit2.params['Flow_mean'].stderr, best_fit2.params['Flow_amp'].stderr)
-
-                        #just emission
-                        if include_const == True:
-                            no_outflow_results[:,i,j] = (best_fit1.params['gauss_sigma'].value, best_fit1.params['gauss_mean'].value, best_fit1.params['gauss_amp'].value, best_fit1.params['Constant_Continuum_c'].value)
-                            no_outflow_error[:,i,j] = (best_fit1.params['gauss_sigma'].stderr, best_fit1.params['gauss_mean'].stderr, best_fit1.params['gauss_amp'].stderr, best_fit1.params['Constant_Continuum_c'].stderr)
-                        elif include_const == False:
-                            no_outflow_results[:,i,j] = (best_fit1.params['gauss_sigma'].value, best_fit1.params['gauss_mean'].value, best_fit1.params['gauss_amp'].value)
-                            no_outflow_error[:,i,j] = (best_fit1.params['gauss_sigma'].stderr, best_fit1.params['gauss_mean'].stderr, best_fit1.params['gauss_amp'].stderr)
-
-
-
-                    #if the S/N is less than 20:
-                    else:
-                        #print('S/N for '+str(i)+', '+str(j)+' is '+str(sn_array[i,j]))
-                        #statistical results have no outflow
-                        statistical_results[i,j] = -1
-
-                        #chi squared for the fits
-                        chi_square[:,i,j] = (np.nan, np.nan)
-
-                        #blue chi square
-                        blue_chi_square[i,j] = np.nan
-
-
-                        if include_const == True:
-                            #emission and outflow
-                            outflow_results[:,i,j] = (np.nan, np.nan, np.nan, np.nan, np.nan, np.nan, np.nan)
-                            outflow_error[:,i,j] = (np.nan, np.nan, np.nan, np.nan, np.nan, np.nan, np.nan)
-
-                            #just emission
-                            no_outflow_results[:,i,j] = (np.nan, np.nan, np.nan, np.nan)
-                            no_outflow_error[:,i,j] = (np.nan, np.nan, np.nan, np.nan)
-
-                        elif include_const == False:
-                            #emission and outflow
-                            outflow_results[:,i,j] = (np.nan, np.nan, np.nan, np.nan, np.nan, np.nan)
-                            outflow_error[:,i,j] = (np.nan, np.nan, np.nan, np.nan, np.nan, np.nan)
-
-                            #just emission
-                            no_outflow_results[:,i,j] = (np.nan, np.nan, np.nan)
-                            no_outflow_error[:,i,j] = (np.nan, np.nan, np.nan)
-
-                        if emission_line2:
-                            chi_square2[:,i,j] = (np.nan, np.nan)
-                            #emission and outflow
-                            if include_const == True:
-                                outflow_results2[:,i,j] = (np.nan, np.nan, np.nan, np.nan, np.nan, np.nan, np.nan)
-                                outflow_error2[:,i,j] = (np.nan, np.nan, np.nan, np.nan, np.nan, np.nan, np.nan)
-                                no_outflow_results2[:,i,j] = (np.nan, np.nan, np.nan, np.nan)
-                                no_outflow_error2[:,i,j] = (np.nan, np.nan, np.nan, np.nan)
-                            elif include_const == False:
-                                outflow_results2[:,i,j] = (np.nan, np.nan, np.nan, np.nan, np.nan, np.nan)
-                                outflow_error2[:,i,j] = (np.nan, np.nan, np.nan, np.nan, np.nan, np.nan)
-                                no_outflow_results2[:,i,j] = (np.nan, np.nan, np.nan)
-                                no_outflow_error2[:,i,j] = (np.nan, np.nan, np.nan)
-
-                        if OII_doublet == True:
-                            chi_square3[:,i,j] = (np.nan, np.nan)
-                            #emission and outflow
-                            outflow_results3[:,i,j] = (np.nan, np.nan, np.nan, np.nan, np.nan, np.nan, np.nan, np.nan, np.nan, np.nan, np.nan, np.nan, np.nan)
-                            outflow_error3[:,i,j] = (np.nan, np.nan, np.nan, np.nan, np.nan, np.nan, np.nan, np.nan, np.nan, np.nan, np.nan, np.nan, np.nan)
-
-                            #just emission
-                            no_outflow_results3[:,i,j] = (np.nan, np.nan, np.nan, np.nan, np.nan, np.nan, np.nan)
-                            no_outflow_error3[:,i,j] = (np.nan, np.nan, np.nan, np.nan, np.nan, np.nan, np.nan)
-
-
-                except Exception as e:
-                    print('EXCEPTION:')
-                    print(e, '\n\n')
-                    #statistical results obviously no outflow
-                    statistical_results[i,j] = np.nan
-
-                    #chi squared for the fits
-                    chi_square[:,i,j] = (np.nan, np.nan)
-
-                    #blue chi square
-                    blue_chi_square[i,j] = np.nan
-
-
-                    if include_const == True:
-                        #emission and outflow
-                        outflow_results[:,i,j] = (np.nan, np.nan, np.nan, np.nan, np.nan, np.nan, np.nan)
-                        outflow_error[:,i,j] = (np.nan, np.nan, np.nan, np.nan, np.nan, np.nan, np.nan)
-
-                        #just emission
-                        no_outflow_results[:,i,j] = (np.nan, np.nan, np.nan, np.nan)
-                        no_outflow_error[:,i,j] = (np.nan, np.nan, np.nan, np.nan)
-
-                    elif include_const == False:
-                        #emission and outflow
-                        outflow_results[:,i,j] = (np.nan, np.nan, np.nan, np.nan, np.nan, np.nan)
-                        outflow_error[:,i,j] = (np.nan, np.nan, np.nan, np.nan, np.nan, np.nan)
-
-                        #just emission
-                        no_outflow_results[:,i,j] = (np.nan, np.nan, np.nan)
-                        no_outflow_error[:,i,j] = (np.nan, np.nan, np.nan)
-
-                    if emission_line2:
-                        chi_square2[:,i,j] = (np.nan, np.nan)
-                        #emission and outflow
-                        if include_const == True:
-                            outflow_results2[:,i,j] = (np.nan, np.nan, np.nan, np.nan, np.nan, np.nan, np.nan)
-                            outflow_error2[:,i,j] = (np.nan, np.nan, np.nan, np.nan, np.nan, np.nan, np.nan)
-                            no_outflow_results2[:,i,j] = (np.nan, np.nan, np.nan, np.nan)
-                            no_outflow_error2[:,i,j] = (np.nan, np.nan, np.nan, np.nan)
-                        elif include_const == False:
-                            outflow_results2[:,i,j] = (np.nan, np.nan, np.nan, np.nan, np.nan, np.nan)
-                            outflow_error2[:,i,j] = (np.nan, np.nan, np.nan, np.nan, np.nan, np.nan)
-                            no_outflow_results2[:,i,j] = (np.nan, np.nan, np.nan)
-                            no_outflow_error2[:,i,j] = (np.nan, np.nan, np.nan)
-
-                    if OII_doublet == True:
-                        chi_square3[:,i,j] = (np.nan, np.nan)
-                        #emission and outflow
-                        outflow_results3[:,i,j] = (np.nan, np.nan, np.nan, np.nan, np.nan, np.nan, np.nan, np.nan, np.nan, np.nan, np.nan, np.nan, np.nan)
-                        outflow_error3[:,i,j] = (np.nan, np.nan, np.nan, np.nan, np.nan, np.nan, np.nan, np.nan, np.nan, np.nan, np.nan, np.nan, np.nan)
-
-                        #just emission
-                        no_outflow_results3[:,i,j] = (np.nan, np.nan, np.nan, np.nan, np.nan, np.nan, np.nan)
-                        no_outflow_error3[:,i,j] = (np.nan, np.nan, np.nan, np.nan, np.nan, np.nan, np.nan)
-
-
-
-                #update progress bar
-                pbar.update(1)
-
-
-    if include_const == True:
-        np.savetxt(output_folder_loc+galaxy_name+'_outflow_results_'+emission_line+'.txt', np.reshape(outflow_results, (7, -1)))
-        np.savetxt(output_folder_loc+galaxy_name+'_outflow_error_'+emission_line+'.txt', np.reshape(outflow_error, (7, -1)))
-        np.savetxt(output_folder_loc+galaxy_name+'_no_outflow_results_'+emission_line+'.txt', np.reshape(no_outflow_results, (4, -1)))
-        np.savetxt(output_folder_loc+galaxy_name+'_no_outflow_error_'+emission_line+'.txt', np.reshape(no_outflow_error, (4, -1)))
-
-    elif include_const == False:
-        np.savetxt(output_folder_loc+galaxy_name+'_outflow_results_'+emission_line+'.txt', np.reshape(outflow_results, (6, -1)))
-        np.savetxt(output_folder_loc+galaxy_name+'_outflow_error_'+emission_line+'.txt', np.reshape(outflow_error, (6, -1)))
-        np.savetxt(output_folder_loc+galaxy_name+'_no_outflow_results_'+emission_line+'.txt', np.reshape(no_outflow_results, (3, -1)))
-        np.savetxt(output_folder_loc+galaxy_name+'_no_outflow_error_'+emission_line+'.txt', np.reshape(no_outflow_error, (3, -1)))
-
-    np.savetxt(output_folder_loc+galaxy_name+'_stat_results_'+emission_line+'.txt', np.reshape(statistical_results, (1, -1)))
-    np.savetxt(output_folder_loc+galaxy_name+'_chi_squared_'+emission_line+'.txt', np.reshape(chi_square, (2,-1)))
-
-    if emission_line2:
-        if include_const == True:
-            np.savetxt(output_folder_loc+galaxy_name+'_outflow_results_'+emission_line2+'.txt', np.reshape(outflow_results2, (7, -1)))
-            np.savetxt(output_folder_loc+galaxy_name+'_outflow_error_'+emission_line2+'.txt', np.reshape(outflow_error2, (7, -1)))
-            np.savetxt(output_folder_loc+galaxy_name+'_no_outflow_results_'+emission_line2+'.txt', np.reshape(no_outflow_results2, (4, -1)))
-            np.savetxt(output_folder_loc+galaxy_name+'_no_outflow_error_'+emission_line2+'.txt', np.reshape(no_outflow_error2, (4, -1)))
-        elif include_const == False:
-            np.savetxt(output_folder_loc+galaxy_name+'_outflow_results_'+emission_line2+'.txt', np.reshape(outflow_results2, (6, -1)))
-            np.savetxt(output_folder_loc+galaxy_name+'_outflow_error_'+emission_line2+'.txt', np.reshape(outflow_error2, (6, -1)))
-            np.savetxt(output_folder_loc+galaxy_name+'_no_outflow_results_'+emission_line2+'.txt', np.reshape(outflow_results2, (3, -1)))
-            np.savetxt(output_folder_loc+galaxy_name+'_no_outflow_error_'+emission_line2+'.txt', np.reshape(outflow_error2, (3, -1)))
-        np.savetxt(output_folder_loc+galaxy_name+'_chi_squared_'+emission_line2+'.txt', np.reshape(chi_square2, (2,-1)))
-
-    if OII_doublet == True:
-        np.savetxt(output_folder_loc+galaxy_name+'_outflow_results_OII_doublet.txt', np.reshape(outflow_results3, (13, -1)))
-        np.savetxt(output_folder_loc+galaxy_name+'_outflow_error_OII_doublet.txt', np.reshape(outflow_error3, (13, -1)))
-
-        np.savetxt(output_folder_loc+galaxy_name+'_no_outflow_results_OII_doublet.txt', np.reshape(no_outflow_results3, (7, -1)))
-        np.savetxt(output_folder_loc+galaxy_name+'_no_outflow_error_OII_doublet.txt', np.reshape(no_outflow_error3, (7, -1)))
-        np.savetxt(output_folder_loc+galaxy_name+'_chi_squared_OII_doublet.txt', np.reshape(chi_square3, (2, -1)))
-
-
-
-
-    if OII_doublet==False and emission_line2:
-        return outflow_results, outflow_error, no_outflow_results, no_outflow_error, statistical_results, chi_square, blue_chi_square, outflow_results2, outflow_error2, no_outflow_results2, no_outflow_error2, chi_square2
-
-    if OII_doublet==True and emission_line2:
-        return outflow_results, outflow_error, no_outflow_results, no_outflow_error, statistical_results, chi_square, blue_chi_square, outflow_results2, outflow_error2, no_outflow_results2, no_outflow_error2, chi_square2, outflow_results3, outflow_error3, no_outflow_results3, no_outflow_error3, chi_square3
-
-    else:
-        return outflow_results, outflow_error, no_outflow_results, no_outflow_error, statistical_results, chi_square, blue_chi_square
-
-
-
-#===============================================================================
-# READ IN OUTFPUT FILES
-#===============================================================================
-
-<<<<<<< HEAD
-def read_output_files(output_folder, galaxy_name, spatial_shape, include_const=True, emission_line1='OIII_4', emission_line2=None, OII_doublet=False):
-=======
-def read_output_files(output_folder, galaxy_name, include_const=True, emission_line1='OIII_4', emission_line2=None, OII_doublet=False, data_shape=[67,24]):
->>>>>>> 168d647a
-    """
-    Read in the output files and return numpy arrays (useful when working in
-    ipython terminal)
-
-    Parameters
-    ----------
-    output_folder : str
-        location of the results folder
-
-    galaxy_name : str
-        the galaxy name or descriptor used in the results files
-
-    spatial_shape : list of int
-        the spatial shape of the array.  e.g. for IRAS08 [67, 24]
-
-    include_const : boolean
-        whether a constant was included in the gaussian fitting.  This is important
-        for reading the arrays into the correct shape. Default is True.
-
-    emission_line1 : str
-        the name of the first emission line fit, used in the filenames.  Default
-        is 'OIII_4'.  Options:
-        "Hdelta", "Hgamma", "Hbeta", "Halpha", "OII_1", "OII_2", "HeI", "SII",
-        "OIII_1", "OIII_2", "OIII_3", "OIII_4"
-
-    emission_line2 : str
-        the name of the second emission line fit, used in the filenames, or None
-        if no second line was fit.  Default is None.  Options:
-        "Hdelta", "Hgamma", "Hbeta", "Halpha", "OII_1", "OII_2", "HeI", "SII",
-        "OIII_1", "OIII_2", "OIII_3", "OIII_4"
-
-    OII_doublet : boolean
-        whether the OII doublet was fit.  If False, the function won't search for
-        those output files.  Default is False.
-
-    Returns
-    -------
-    outflow_results : :obj:'~numpy.ndarray' object
-        array with galaxy sigma, center, amplitude and outflow sigma, center,
-        amplitude values in the same spatial shape as the input data array
-
-    outflow_error : :obj:'~numpy.ndarray'
-        array with galaxy sigma, center, amplitude and outflow sigma, center,
-        amplitude errors in the same spatial shape as the input data array
-
-    no_outflow_results : :obj:'~numpy.ndarray'
-        array with single gaussian sigma, center, amplitude values in the same
-        spatial shape as the input data array
-
-    no_outflow_error : :obj:'~numpy.ndarray'
-        array with single gaussian sigma, center, amplitude errors in the same
-        spatial shape as the input data array
-
-    statistical results : :obj:'~numpy.ndarray'
-        array with 0 where one gaussian gave a better BIC value, and 1 where two
-        gaussians gave a better BIC value.
-
-    chi_square :obj:'~numpy.ndarray' object
-        array with the chi square values for the [single gaussian, double gaussian]
-        fits in the same spatial shape as the input data array
-
-    outflow_results2 : :obj:'~numpy.ndarray' object
-        array with galaxy sigma, center, amplitude and outflow sigma, center,
-        amplitude values in the same spatial shape as the input data array, for
-        the second emission line fit, if emission_line2 is not None.
-
-    outflow_error2 : :obj:'~numpy.ndarray'
-        array with galaxy sigma, center, amplitude and outflow sigma, center,
-        amplitude errors in the same spatial shape as the input data array for
-        the second emission line fit, if emission_line2 is not None.
-
-    no_outflow_results2 : :obj:'~numpy.ndarray'
-        array with single gaussian sigma, center, amplitude values in the same
-        spatial shape as the input data array for the second emission line fit,
-        if emission_line2 is not None.
-
-    no_outflow_error2 : :obj:'~numpy.ndarray'
-        array with single gaussian sigma, center, amplitude errors in the same
-        spatial shape as the input data array for the second emission line fit,
-        if emission_line2 is not None.
-
-    chi_square2 :obj:'~numpy.ndarray' object
-        array with the chi square values for the [single gaussian, double gaussian]
-        fits in the same spatial shape as the input data array for the second
-        emission line fit, if emission_line2 is not None.
-
-    outflow_results3 : :obj:'~numpy.ndarray' object
-        array with galaxy sigma, center, amplitude and outflow sigma, center,
-        amplitude values in the same spatial shape as the input data array for
-        the OII doublet line fit, if OII_doublet is True.
-
-    outflow_error3 : :obj:'~numpy.ndarray'
-        array with galaxy sigma, center, amplitude and outflow sigma, center,
-        amplitude errors in the same spatial shape as the input data array for
-        the OII doublet line fit, if OII_doublet is True.
-
-    no_outflow_results3 : :obj:'~numpy.ndarray'
-        array with single gaussian sigma, center, amplitude values in the same
-        spatial shape as the input data array for the OII doublet line fit, if
-        OII_doublet is True.
-
-    no_outflow_error3 : :obj:'~numpy.ndarray'
-        array with single gaussian sigma, center, amplitude errors in the same
-        spatial shape as the input data array for the OII doublet line fit, if
-        OII_doublet is True.
-
-    chi_square3 :obj:'~numpy.ndarray' object
-        array with the chi square values for the [single gaussian, double gaussian]
-        fits in the same spatial shape as the input data array for the OII doublet
-        line fit, if OII_doublet is True.
-    """
-    #first emission line files - usually [OIII]5007
-    outflow_results = np.loadtxt(output_folder+galaxy_name+'_outflow_results_'+emission_line1+'.txt')
-    outflow_error = np.loadtxt(output_folder+galaxy_name+'_outflow_error_'+emission_line1+'.txt')
-
-    no_outflow_results = np.loadtxt(output_folder+galaxy_name+'_no_outflow_results_'+emission_line1+'.txt')
-    no_outflow_error = np.loadtxt(output_folder+galaxy_name+'_no_outflow_error_'+emission_line1+'.txt')
-
-    chi_square = np.loadtxt(output_folder+galaxy_name+'_chi_squared_'+emission_line1+'.txt')
-    statistical_results = np.loadtxt(output_folder+galaxy_name+'_stat_results_'+emission_line1+'.txt')
-
-    #reshape arrays
-    if include_const == True:
-<<<<<<< HEAD
-        outflow_results = outflow_results.reshape(7, spatial_shape[0], spatial_shape[1])
-        outflow_error = outflow_error.reshape(7, spatial_shape[0], spatial_shape[1])
-        no_outflow_results = no_outflow_results.reshape(4, spatial_shape[0], spatial_shape[1])
-        no_outflow_error = no_outflow_error.reshape(4, spatial_shape[0], spatial_shape[1])
-        chi_square = chi_square.reshape(2, spatial_shape[0], spatial_shape[1])
-        statistical_results = statistical_results.reshape(spatial_shape[0], spatial_shape[1])
-
-    elif include_const == False:
-        outflow_results = outflow_results.reshape(6, spatial_shape[0], spatial_shape[1])
-        outflow_error = outflow_error.reshape(6, spatial_shape[0], spatial_shape[1])
-        no_outflow_results = no_outflow_results.reshape(3, spatial_shape[0], spatial_shape[1])
-        no_outflow_error = no_outflow_error.reshape(3, spatial_shape[0], spatial_shape[1])
-        chi_square = chi_square.reshape(2, spatial_shape[0], spatial_shape[1])
-        statistical_results = statistical_results.reshape(spatial_shape[0], spatial_shape[1])
-=======
-        outflow_results = outflow_results.reshape(7, data_shape[0], data_shape[1])
-        outflow_error = outflow_error.reshape(7, data_shape[0], data_shape[1])
-        no_outflow_results = no_outflow_results.reshape(4, data_shape[0], data_shape[1])
-        no_outflow_error = no_outflow_error.reshape(4, data_shape[0], data_shape[1])
-        chi_square = chi_square.reshape(2, data_shape[0], data_shape[1])
-        statistical_results = statistical_results.reshape(data_shape[0], data_shape[1])
-
-    elif include_const == False:
-        outflow_results = outflow_results.reshape(6, data_shape[0], data_shape[1])
-        outflow_error = outflow_error.reshape(6, data_shape[0], data_shape[1])
-        no_outflow_results = no_outflow_results.reshape(3, data_shape[0], data_shape[1])
-        no_outflow_error = no_outflow_error.reshape(3, data_shape[0], data_shape[1])
-        chi_square = chi_square.reshape(2, data_shape[0], data_shape[1])
-        statistical_results = statistical_results.reshape(data_shape[0], data_shape[1])
->>>>>>> 168d647a
-
-    #second emission line files = Hbeta
-    if emission_line2:
-        outflow_results2 = np.loadtxt(output_folder+galaxy_name+'_outflow_results_'+emission_line2+'.txt')
-        outflow_error2 = np.loadtxt(output_folder+galaxy_name+'_outflow_error_'+emission_line2+'.txt')
-
-        no_outflow_results2 = np.loadtxt(output_folder+galaxy_name+'_no_outflow_results_'+emission_line2+'.txt')
-        no_outflow_error2 = np.loadtxt(output_folder+galaxy_name+'_no_outflow_error_'+emission_line2+'.txt')
-
-        chi_square2 = np.loadtxt(output_folder+galaxy_name+'_chi_squared_'+emission_line2+'.txt')
-
-        #reshape arrays
-        if include_const == True:
-<<<<<<< HEAD
-            outflow_results2 = outflow_results2.reshape(7, spatial_shape[0], spatial_shape[1])
-            outflow_error2 = outflow_error2.reshape(7, spatial_shape[0], spatial_shape[1])
-            no_outflow_results2 = no_outflow_results2.reshape(4, spatial_shape[0], spatial_shape[1])
-            no_outflow_error2 = no_outflow_error2.reshape(4, spatial_shape[0], spatial_shape[1])
-            chi_square2 = chi_square2.reshape(2, spatial_shape[0], spatial_shape[1])
-
-        elif include_const == False:
-            outflow_results2 = outflow_results2.reshape(6, spatial_shape[0], spatial_shape[1])
-            outflow_error2 = outflow_error2.reshape(6, spatial_shape[0], spatial_shape[1])
-            no_outflow_results2 = no_outflow_results2.reshape(3, spatial_shape[0], spatial_shape[1])
-            no_outflow_error2 = no_outflow_error2.reshape(3, spatial_shape[0], spatial_shape[1])
-            chi_square2 = chi_square2.reshape(2, spatial_shape[0], spatial_shape[1])
-=======
-            outflow_results2 = outflow_results2.reshape(7, data_shape[0], data_shape[1])
-            outflow_error2 = outflow_error2.reshape(7, data_shape[0], data_shape[1])
-            no_outflow_results2 = no_outflow_results2.reshape(4, data_shape[0], data_shape[1])
-            no_outflow_error2 = no_outflow_error2.reshape(4, data_shape[0], data_shape[1])
-            chi_square2 = chi_square2.reshape(2, data_shape[0], data_shape[1])
-
-        elif include_const == False:
-            outflow_results2 = outflow_results2.reshape(6, data_shape[0], data_shape[1])
-            outflow_error2 = outflow_error2.reshape(6, data_shape[0], data_shape[1])
-            no_outflow_results2 = no_outflow_results2.reshape(3, data_shape[0], data_shape[1])
-            no_outflow_error2 = no_outflow_error2.reshape(3, data_shape[0], data_shape[1])
-            chi_square2 = chi_square2.reshape(2, data_shape[0], data_shape[1])
-
-        try:
-            statistical_results2 = np.loadtxt(output_folder+galaxy_name+'_stat_results_'+emission_line2+'.txt')
-            #reshape
-            statistical_results2 = statistical_results2.reshape(data_shape[0], data_shape[1])
-
-        except:
-            #because stat_res2 was not created in the original koffee
-            statistical_results2 = np.full_like(statistical_results, np.nan, dtype=np.double)
-            #check which spaxels have better BICs
-            BIC_diff2 = chi_square2[1,:,:]-chi_square[0,:,:]
-            statistical_results2[BIC_diff2<-10] = 1
-            #check which spaxels didn't have high enough S/N
-            statistical_results2[statistical_results==-1] = -1
-            #check which spaxels had S/N>20 but no outflow in OIII
-            statistical_results2[statistical_results==0] = 0
-            #the remaining spaxels with nan values are those that had an outflow
-            #in OIII but don't have one resolved in the second emission line
-            statistical_results2[np.isnan(statistical_results2)] = 0
-
->>>>>>> 168d647a
-
-    #second emission line files = Hbeta
-    if OII_doublet == True:
-        outflow_results3 = np.loadtxt(output_folder+galaxy_name+'_outflow_results_OII_doublet.txt')
-        outflow_error3 = np.loadtxt(output_folder+galaxy_name+'_outflow_error_OII_doublet.txt')
-
-        no_outflow_results3 = np.loadtxt(output_folder+galaxy_name+'_no_outflow_results_OII_doublet.txt')
-        no_outflow_error3 = np.loadtxt(output_folder+galaxy_name+'_no_outflow_error_OII_doublet.txt')
-
-        chi_square3 = np.loadtxt(output_folder+galaxy_name+'_chi_squared_OII_doublet.txt')
-
-        #reshape arrays
-<<<<<<< HEAD
-        outflow_results3 = outflow_results3.reshape(13, spatial_shape[0], spatial_shape[1])
-        outflow_error3 = outflow_error3.reshape(13, spatial_shape[0], spatial_shape[1])
-        no_outflow_results3 = no_outflow_results3.reshape(7, spatial_shape[0], spatial_shape[1])
-        no_outflow_error3 = no_outflow_error3.reshape(7, spatial_shape[0], spatial_shape[1])
-        chi_square3 = chi_square3.reshape(2, spatial_shape[0], spatial_shape[1])
-=======
-        outflow_results3 = outflow_results3.reshape(13, data_shape[0], data_shape[1])
-        outflow_error3 = outflow_error3.reshape(13, data_shape[0], data_shape[1])
-        no_outflow_results3 = no_outflow_results3.reshape(7, data_shape[0], data_shape[1])
-        no_outflow_error3 = no_outflow_error3.reshape(7, data_shape[0], data_shape[1])
-        chi_square3 = chi_square3.reshape(2, data_shape[0], data_shape[1])
->>>>>>> 168d647a
-
-    if OII_doublet==False and emission_line2:
-        return outflow_results, outflow_error, no_outflow_results, no_outflow_error, statistical_results, chi_square, outflow_results2, outflow_error2, no_outflow_results2, no_outflow_error2, statistical_results2, chi_square2
-
-    if OII_doublet==True and emission_line2:
-        return outflow_results, outflow_error, no_outflow_results, no_outflow_error, statistical_results, chi_square, outflow_results2, outflow_error2, no_outflow_results2, no_outflow_error2, statistical_results2, chi_square2, outflow_results3, outflow_error3, no_outflow_results3, no_outflow_error3, chi_square3
-
-    else:
-        return outflow_results, outflow_error, no_outflow_results, no_outflow_error, statistical_results, chi_square
-
-
-
-#===============================================================================
-# MAIN
-#===============================================================================
-if __name__ == '__main__':
-
-	#with open('/fred/oz088/Duvet/Bron/ppxf_fitting_results/IRAS08_metacube_22Jan2020/IRAS08339_cont_subtracted_unnormalised_cube', 'rb') as f:
-	#	lamdas, data = pickle.load(f)
-	#f.close()
-
-	#outflow_results, outflow_error, no_outflow_results, no_outflow_error, statistical_results = fit_cube(galaxy_name='IRAS08', redshift=0.018950, emission_line='OIII_4', output_folder_loc='/fred/oz088/Duvet/Bron/koffee_results/', filename=None, data_cube_stuff=[lamdas, data], emission_dict=all_the_lines, cont_subtract=False, plotting=True)
-
-    #filename = '/fred/oz088/Duvet/nnielsen/IRAS08339/Combine/metacube.fits'
-    filename1 = '../../data/IRAS08_red_cubes/IRAS08339_metacube.fits'
-    filename2 = '../../code_outputs/IRAS08_ppxf_25June2020/IRAS08339_cont_subtracted_unnormalised_cube.fits'
-
-    outflow_results, outflow_error, no_outflow_results, no_outflow_error, statistical_results, blue_chi_square, outflow_results2, outflow_error2 = fit_cube(galaxy_name='IRAS08', redshift=0.018950, emission_line='OIII_4', output_folder_loc='../../code_outputs/koffee_results_IRAS08/', emission_line2='Hbeta', filename=filename1, filename2=filename2, data_cube_stuff=None, emission_dict=all_the_lines, cont_subtract=False, include_const=True, plotting=True, method='leastsq', correct_bad_spaxels=True)
-
-    #filename = '../data/Apr29_final_cubes/final_mosaic/kbmosaic_full_fixed.fits'
-
-    #outflow_results, outflow_error, no_outflow_results, no_outflow_error, statistical_results, blue_chi_square = fit_cube(galaxy_name='J125', redshift=0.03821, emission_line='OIII_4', output_folder_loc='../code_outputs/', filename=filename, data_cube_stuff=None, emission_dict=all_the_lines, cont_subtract=True, plotting=True, method='leastsq', correct_bad_spaxels=False)
+"""
+NAME:
+    koffee.py
+    KOFFEE - Keck Outflow Fitter For Emission linEs
+
+AUTHOR:
+    Bronwyn Reichardt Chu
+    Swinburne
+    2019
+
+EMAIL:
+    <breichardtchu@swin.edu.au>
+
+PURPOSE:
+    To fit gaussians to emission lines in 3D data cubes.
+    Written on MacOS Mojave 10.14.5, with Python 3
+
+FUNCTIONS INCLUDED:
+    mock_data
+    check_blue_chi_square
+    plot_fit
+    fit_cube
+    read_output_files
+
+DICTIONARIES INCLUDED:
+    all_the_lines       -   holds the wavelengths of emission lines to fit
+    dodgy_spaxels       -   holds location of spaxels saturated in OIII 5007
+
+MODIFICATION HISTORY:
+    v.1.0 - first created May 2019
+    v.1.0.1 - thinking about renaming this KOFFEE - Keck Outflow Fitter For Emission linEs
+    v.1.0.2 - Added a continuum, being the average of the first 10 pixels in the input spectrum, which is then subtracted from the entire data spectrum so that the Gaussians fit properly, and aren't trying to fit the continuum as well (5th June 2019)
+    v.1.0.3 - added a loop over the entire cube, with an exception if the paramaters object comes out weird and a progress bar
+    v.1.0.4 - added a continuum to the mock data, and also added a feature so that the user can define what S/N they want the mock data to have
+    v.1.0.5 - adding functions to combine data cubes either by pixel, or by regridding the wavelength (ToDo: include variance cubes in this too)
+
+"""
+
+import pickle
+import pathlib
+import numpy as np
+from datetime import date
+from tqdm import tqdm #progress bar module
+
+#make sure matplotlib doesn't create any windows
+#import matplotlib
+#matplotlib.use('Agg')
+import matplotlib.pyplot as plt
+
+from . import prepare_cubes as pc
+from . import koffee_fitting_functions as kff
+
+from astropy.modeling import models
+
+from lmfit import Parameters
+from lmfit import Model
+
+import importlib
+importlib.reload(kff)
+
+#===============================================================================
+#MOCK DATA
+#===============================================================================
+def mock_data(amp, mean, stddev, snr):
+    """
+    Creates a mock data set with gaussians.  A list of values for each gaussian
+    property is input; each property must have the same length.
+
+    Parameters
+    ----------
+    amp : list of floats
+        amplitudes of the Gaussians
+
+    mean : list of floats
+        means of the Gaussians
+
+    stddev : list of floats
+        standard deviations of the Gaussians
+
+    snr : float
+        the desired signal-to-noise ratio
+
+    Returns
+    -------
+    x : :obj:'~numpy.ndarray'
+        the wavelength vector
+
+    y : :obj:'~numpy.ndarray'
+        the flux/intensity
+    """
+    np.random.seed(42)
+    #create 'wavelengths'
+    x = np.linspace(-40.,40.,800)
+    #create flux
+    gaussians = [0]*len(amp)
+    for i in range(len(amp)):
+    	gaussians[i] = models.Gaussian1D(amp[i], mean[i], stddev[i])
+
+    #add gaussians together
+    g = 0
+    for i in range(len(gaussians)):
+    	g += gaussians[i](x)
+
+    #add noise assuming the mean value of the spectrum continuum is 1.0
+    noise = 1.0/snr
+    y = g + np.random.normal(0.,noise,x.shape)
+
+    return x, y
+
+
+
+#===============================================================================
+#USEFUL DICTIONARIES
+#===============================================================================
+#wavelengths of emission lines at rest in vacuum, taken from
+#http://classic.sdss.org/dr6/algorithms/linestable.html
+all_the_lines = {
+	"Hdelta" : 4102.89,
+	"Hgamma" : 4341.68,
+	"Hbeta" : 4862.68,
+	"Halpha": 6564.61,
+	"OII_1" : 3727.092,
+	"OII_2" : 3729.875,
+	"HeI" : 3889.0,
+	"SII" : 4072.3,
+	"OIII_1" : 4364.436,
+	"OIII_2" : 4932.603,
+	"OIII_3" : 4960.295,
+	"OIII_4" : 5008.240
+}
+
+#dictionary of spaxels which are saturated in OIII_4 and need to fit OIII_3 instead
+dodgy_spaxels = {
+    "IRAS08" : [(27,9), (28,9), (29,9), (30,9), (31,9), (32,9)]
+}
+
+
+
+
+#===============================================================================
+#MAKING KOFFEE SMARTER
+#===============================================================================
+def check_blue_chi_square(wavelength, flux, best_fit, g_model, OII_doublet_fit=False):
+    """
+    Checks the chi squared value of the blue side of the fit.  If there's a large
+    residual, KOFFEE will shift the starting point for the flow gaussian mean to
+    the blue in fit_cube().
+
+    Parameters
+    ----------
+    wavelength : :obj:'~numpy.ndarray'
+        the wavelength vector
+
+    flux : :obj:'~numpy.ndarray'
+        the data vector
+
+    best_fit : class
+        the best_fit object
+
+    g_model :
+        the gaussian model object
+
+    OII_doublet_fit : boolean
+        whether it was a fit to the OII doublet or not (default = False)
+
+    Returns
+    -------
+    chi_square : int
+        the chi squared residual of the blue side of the fit
+    """
+    #get the residuals
+    residual = best_fit.residual
+
+    #we only want them for the area which is between 1 sigma to the blue of the systemic mean, and 5A blue of that.
+    #create the wavelength mask
+    if str(type(g_model)) == "<class 'lmfit.model.Model'>":
+        one_sigma_blue = (best_fit.best_values['gauss_mean'] - best_fit.best_values['gauss_sigma'])-1.0
+
+    if str(type(g_model)) == "<class 'lmfit.model.CompositeModel'>":
+        if OII_doublet_fit == True:
+            one_sigma_blue = (best_fit.best_values['Galaxy_red_mean'] - best_fit.best_values['Galaxy_red_sigma'])-1.0
+        else:
+            try:
+                one_sigma_blue = (best_fit.best_values['Galaxy_mean'] - best_fit.best_values['Galaxy_sigma'])-1.0
+            except:
+                one_sigma_blue = (best_fit.best_values['gauss_mean'] - best_fit.best_values['gauss_sigma'])-1.0
+
+    blue_left_bound = one_sigma_blue - 4.0
+    lam_mask = (wavelength > blue_left_bound) & (wavelength < one_sigma_blue)
+    #print(blue_left_bound, one_sigma_blue)
+
+    #calculate the chi squared
+    chi_square = np.sum(residual[lam_mask]**2)
+
+    return chi_square
+
+
+
+#===============================================================================
+#PLOTTING
+#===============================================================================
+def plot_fit(wavelength, flux, g_model, pars, best_fit, plot_initial=False, include_const=False):
+    """
+    Plots the fit to the data with residuals
+
+    Parameters
+    ----------
+    wavelength : :obj:'~numpy.ndarray'
+        wavelength vector
+
+    flux : :obj:'~numpy.ndarray'
+        the flux of the spectrum
+
+    initial_fit :
+        the initial model before fitting
+
+    best_fit : class
+        the best fitting model
+
+    plot_initial : boolean
+        Default is False. Whether to plot the initial guess or not.
+
+    Returns
+    -------
+    A figure of the fit to the data, with a panel below showing the residuals
+    """
+    #create a more finely sampled wavelength space
+    fine_sampling = np.linspace(min(wavelength), max(wavelength), 1000)
+
+    #get parameters from the best_fit
+    best_fit_pars = best_fit.params
+
+    #plot the stuff
+    fig1 = plt.figure(figsize=(9,5))
+    #add_axes has (xstart, ystart, xend, yend)
+    frame1 = fig1.add_axes((.1,.3,.8,.6))
+    plt.step(wavelength, flux, where='mid', label='Data')
+
+    #get initial guess for fit
+    if plot_initial:
+        initial_fit = g_model.eval(pars, x=wavelength)
+        plt.step(wavelength, initial_fit, where='mid', label='Initial Guess')
+
+    #if the model was a 1-component Gaussian, plot the best fit gaussian
+    if str(type(g_model)) == "<class 'lmfit.model.Model'>":
+        label = "Best Fit (Amp: {:.2f}, Mean: {:.2f}, \n Sigma: {:.2f})".format(best_fit.best_values['gauss_amp'], best_fit.best_values['gauss_mean'], best_fit.best_values['gauss_sigma'])
+        plt.step(fine_sampling, best_fit.eval(x=fine_sampling), where='mid', label=label)
+
+    #if the original model was a multiple-component Gaussian fit, plot the two gaussians and constant separately
+    if str(type(g_model)) == "<class 'lmfit.model.CompositeModel'>":
+        plt.step(fine_sampling, best_fit.eval(x=fine_sampling), where='mid', label='Best Fit')
+        for i in range(len(best_fit.components)):
+            try:
+                #get the parameters for the amp, center and sigma
+                amp_par = best_fit.params[best_fit.components[i].prefix+'amp']
+                mean_par = best_fit.params[best_fit.components[i].prefix+'mean']
+                sigma_par = best_fit.params[best_fit.components[i].prefix+'sigma']
+                #put the parameter values into a string for the graph label
+                label = best_fit.components[i].prefix[:-1]+" (Amp: {:.2f}, Mean: {:.2f}, \n Sigma: {:.2f})".format(amp_par.value, mean_par.value, sigma_par.value)
+                #plot the curves
+                plt.step(fine_sampling, best_fit.components[i].eval(best_fit_pars, x=fine_sampling), where='mid', label=label)
+            except:
+                #if the try doesn't work, it should be the constant, so use this line instead
+                #make the label for the constant component
+                label = best_fit.components[i].prefix[:-1]+": {:.2f}".format(best_fit.best_values['Constant_Continuum_c'])
+                #plot the constant line
+                plt.step(fine_sampling, np.full_like(fine_sampling, best_fit.components[i].eval(best_fit_pars, x=fine_sampling)), where='mid', label=label)
+
+
+    #plt.xlim(best_fit.params[best_fit.components[0].prefix+'mean'].value-8.0, best_fit.params[best_fit.components[0].prefix+'mean'].value+8.0)
+    plt.ylabel('Flux ($10^{-16}$ erg s$^{-1}$ cm$^{-2}$ $\AA^{-1}$)')
+    frame1.axes.get_xaxis().set_ticks([])
+    plt.legend(loc='upper right', fontsize=8, frameon=False)
+
+
+    #create frame for residual plot
+    frame2 = fig1.add_axes((.1,.1,.8,.2))
+    difference = best_fit.best_fit - flux
+    plt.scatter(wavelength, difference, c='r', s=2)
+    #plt.xlim(best_fit.params[best_fit.components[0].prefix+'mean'].value-8.0, best_fit.params[best_fit.components[0].prefix+'mean'].value+8.0)
+    plt.ylabel('Residuals')
+    plt.xlabel('Wavelength ($\AA$)')
+
+    #plt.show()
+    return fig1
+
+
+#===============================================================================
+#MAIN FUNCTION _ APPLY TO WHOLE CUBE
+def fit_cube(galaxy_name, redshift, emission_line, output_folder_loc, emission_line2=None, OII_doublet=False, filename=None, filename2=None, data_cube_stuff=None, emission_dict=all_the_lines, cont_subtract=False, include_const=False, plotting=True, method='leastsq', correct_bad_spaxels=False, koffee_checks=True):
+    """
+    Fits the entire cube, and checks whether one or two gaussians fit the
+    emission line best.  Must have either the filename to the fits file, or the
+    data_cube_stuff.
+
+    Parameters
+    ----------
+    galaxy_name : str
+        name of the galaxy
+
+    redshift : int
+        redshift of the galaxy
+
+    emission_line : str
+        the emission line to be fit. Options:
+        "Hdelta", "Hgamma", "Hbeta", "Halpha", "OII_1", "OII_2", "HeI", "SII",
+        "OIII_1", "OIII_2", "OIII_3", "OIII_4"
+
+    output_folder_loc : str
+        file path to where to put the results and plots output folder
+
+    emission_line2 : str
+        the second emission line to be fit using the results from the first.
+        Default is None. Options:
+        "Hdelta", "Hgamma", "Hbeta", "Halpha", "OII_1", "OII_2", "HeI", "SII",
+        "OIII_1", "OIII_2", "OIII_3", "OIII_4"
+
+    OII_doublet : boolean
+        whether to fit the OII doublet using the results from the first fit.
+        Default is False. Uses "OII_1", from the dictionary
+
+    filename : str
+        the file path to the data cube - if data_cube_stuff is not given
+
+    filename2 : str
+        the file path to the second data cube - generally the continuum subtracted
+        cube. If this is not None, the first cube is used to create the S/N mask,
+        and this cube is used for fitting.
+
+    data_cube_stuff : list of :obj:'~numpy.ndarray'
+        [lamdas, data] if the filename is not given
+
+    emission_dict : dict
+        dictionary of emission lines
+
+    cont_subtract : bool
+        when True, use the first 10 pixels in the spectrum to define the continuum
+        and subtracts it.  Use False when continuum has already been fit and
+        subtracted.
+
+    include_const : bool
+        when True, a constant is included in the gaussian fit.  Default is False.
+
+    plotting : bool
+        when True, each best_fit is plotted with its residuals and saved
+
+    method : str
+        the fitting method (see )
+
+    correct_bad_spaxels : bool
+        Default is False. Takes spaxels (28, 9), (29, 9) and (30, 9), which are
+        saturated in IRAS08, and uses [OIII]4960 rather than [OIII]5007
+
+    koffee_checks : bool
+        when True, KOFFEE's extra tests, like the blue-side chi squared residual
+        test, are applied and the spaxels which fail are refit with different
+        prior guesses.  Default is True.
+
+    Returns
+    -------
+    outflow_results : :obj:'~numpy.ndarray' object
+        array with galaxy sigma, center, amplitude and outflow sigma, center,
+        amplitude values in the same spatial shape as the input data array
+
+    outflow_error : :obj:'~numpy.ndarray'
+        array with galaxy sigma, center, amplitude and outflow sigma, center,
+        amplitude errors in the same spatial shape as the input data array
+
+    no_outflow_results : :obj:'~numpy.ndarray'
+        array with single gaussian sigma, center, amplitude values in the same
+        spatial shape as the input data array
+
+    no_outflow_error : :obj:'~numpy.ndarray'
+        array with single gaussian sigma, center, amplitude errors in the same
+        spatial shape as the input data array
+
+    statistical results : :obj:'~numpy.ndarray'
+        array with 0 where one gaussian gave a better BIC value, and 1 where two
+        gaussians gave a better BIC value.
+
+    chi_square :obj:'~numpy.ndarray' object
+        array with the chi square values for the [single gaussian, double gaussian]
+        fits in the same spatial shape as the input data array
+
+    outflow_results2 : :obj:'~numpy.ndarray' object
+        array with galaxy sigma, center, amplitude and outflow sigma, center,
+        amplitude values in the same spatial shape as the input data array, for
+        the second emission line fit, if emission_line2 is not None.
+
+    outflow_error2 : :obj:'~numpy.ndarray'
+        array with galaxy sigma, center, amplitude and outflow sigma, center,
+        amplitude errors in the same spatial shape as the input data array for
+        the second emission line fit, if emission_line2 is not None.
+
+    no_outflow_results2 : :obj:'~numpy.ndarray'
+        array with single gaussian sigma, center, amplitude values in the same
+        spatial shape as the input data array for the second emission line fit,
+        if emission_line2 is not None.
+
+    no_outflow_error2 : :obj:'~numpy.ndarray'
+        array with single gaussian sigma, center, amplitude errors in the same
+        spatial shape as the input data array for the second emission line fit,
+        if emission_line2 is not None.
+
+    chi_square2 :obj:'~numpy.ndarray' object
+        array with the chi square values for the [single gaussian, double gaussian]
+        fits in the same spatial shape as the input data array for the second
+        emission line fit, if emission_line2 is not None.
+
+    outflow_results3 : :obj:'~numpy.ndarray' object
+        array with galaxy sigma, center, amplitude and outflow sigma, center,
+        amplitude values in the same spatial shape as the input data array for
+        the OII doublet line fit, if OII_doublet is True.
+
+    outflow_error3 : :obj:'~numpy.ndarray'
+        array with galaxy sigma, center, amplitude and outflow sigma, center,
+        amplitude errors in the same spatial shape as the input data array for
+        the OII doublet line fit, if OII_doublet is True.
+
+    no_outflow_results3 : :obj:'~numpy.ndarray'
+        array with single gaussian sigma, center, amplitude values in the same
+        spatial shape as the input data array for the OII doublet line fit, if
+        OII_doublet is True.
+
+    no_outflow_error3 : :obj:'~numpy.ndarray'
+        array with single gaussian sigma, center, amplitude errors in the same
+        spatial shape as the input data array for the OII doublet line fit, if
+        OII_doublet is True.
+
+    chi_square3 :obj:'~numpy.ndarray' object
+        array with the chi square values for the [single gaussian, double gaussian]
+        fits in the same spatial shape as the input data array for the OII doublet
+        line fit, if OII_doublet is True.
+    """
+    #get the original data to create the S/N mask
+    if filename:
+        fits_stuff = pc.load_data(filename, mw_correction=False)
+        if len(fits_stuff) > 3:
+            lamdas, data, var, header = fits_stuff
+        else:
+            lamdas, data, header = fits_stuff
+    elif data_cube_stuff:
+        lamdas, data = data_cube_stuff
+    else:
+        print('Data input not understood.  Need either a fits file path or the [lamdas, data] in data_cube_stuff.')
+        return
+
+    #create filepath to output folder
+    output_folder_loc = output_folder_loc+galaxy_name+'koffee_results_'+emission_line+'_'+str(date.today())+'/'
+    pathlib.Path(output_folder_loc).mkdir(exist_ok=True)
+
+    #create arrays to store results in, with columns for amplitude, mean and standard deviation of gaussians
+    #emission line and outflow
+    if include_const == True:
+        outflow_results = np.empty_like(data[:7,:,:])
+        outflow_error = np.empty_like(data[:7,:,:])
+
+        no_outflow_results = np.empty_like(data[:4,:,:])
+        no_outflow_error = np.empty_like(data[:4,:,:])
+
+    elif include_const == False:
+        outflow_results = np.empty_like(data[:6,:,:])
+        outflow_error = np.empty_like(data[:6,:,:])
+
+        no_outflow_results = np.empty_like(data[:3,:,:])
+        no_outflow_error = np.empty_like(data[:3,:,:])
+
+    #1 for outflow, 0 for no outflow
+    statistical_results = np.empty_like(data[0,:,:])
+
+    #save the blue chi squared values check
+    blue_chi_square = np.empty_like(data[0,:,:])
+
+    #save the chi squared values for single and double gaussian fits
+    chi_square = np.empty_like(data[:2,:,:])
+
+    #use redshift to shift emission line to observed wavelength
+    em_rest = emission_dict[emission_line]
+    em_observed = em_rest*(1+redshift)
+
+    #create mask to choose emission line wavelength range
+    mask_lam = (lamdas > em_observed-20.) & (lamdas < em_observed+20.)
+
+    #create the S/N array
+    sn_array = np.median(data[mask_lam,:,:][:10,:,:], axis=0)/np.std(data[mask_lam,:,:][:10,:,:], axis=0)
+
+    if filename2:
+        fits_stuff = pc.load_data(filename2, mw_correction=False)
+        if len(fits_stuff) > 3:
+            lamdas, data, var, header = fits_stuff
+        else:
+            lamdas, data, header = fits_stuff
+        print('Second filename being used for koffee fits')
+        #recreate mask to choose emission line wavelength range with new lamdas
+        mask_lam = (lamdas > em_observed-20.) & (lamdas < em_observed+20.)
+
+    #if fitting a second emission line, create the wavelength mask
+    if emission_line2:
+        print('Emission Line '+emission_line2+' also being fit')
+        #use redshift to shift emission line to observed wavelength
+        em_rest2 = emission_dict[emission_line2]
+        em_observed = em_rest2*(1+redshift)
+
+        #create mask to choose emission line wavelength range
+        mask_lam2 = (lamdas > em_observed-20.) & (lamdas < em_observed+20.)
+
+        #create arrays to save results in
+        if include_const == True:
+            outflow_results2 = np.empty_like(data[:7,:,:])
+            outflow_error2 = np.empty_like(data[:7,:,:])
+            no_outflow_results2 = np.empty_like(data[:4,:,:])
+            no_outflow_error2 = np.empty_like(data[:4,:,:])
+        elif include_const == False:
+            outflow_results2 = np.empty_like(data[:6,:,:])
+            outflow_error2 = np.empty_like(data[:6,:,:])
+            no_outflow_results2 = np.empty_like(data[:3,:,:])
+            no_outflow_error2 = np.empty_like(data[:3,:,:])
+
+        chi_square2 = np.empty_like(data[:2,:,:])
+
+    #if fitting the OII doublet, create the wavelength mask
+    if OII_doublet == True:
+        print('OII doublet also being fit')
+        #use redshift to shift emission line to observed wavelength
+        em_rest3 = emission_dict['OII_1']
+        em_observed = em_rest3*(1+redshift)
+
+        #create mask to choose emission line wavelength range
+        mask_lam3 = (lamdas > em_observed-20.) & (lamdas < em_observed+20.)
+
+        #create arrays to save results in - always use a constant when fitting OII doublet
+        outflow_results3 = np.empty_like(data[:13,:,:])
+        outflow_error3 = np.empty_like(data[:13,:,:])
+
+        no_outflow_results3 = np.empty_like(data[:7,:,:])
+        no_outflow_error3 = np.empty_like(data[:7,:,:])
+
+        chi_square3 = np.empty_like(data[:2,:,:])
+
+    if correct_bad_spaxels == True and emission_line == 'OIII_4':
+        #get the OIII_3 emission line and redshift it
+        em_rest_OIII_3 = emission_dict['OIII_3']
+        em_obs_OIII_3 = em_rest_OIII_3*(1+redshift)
+
+        #use OIII_3 to make the mask
+        mask_lam_OIII_3 = (lamdas > em_obs_OIII_3-20.) & (lamdas < em_obs_OIII_3+20.)
+
+    #loop through cube
+    with tqdm(total=data.shape[1]*data.shape[2]) as pbar:
+        for i in range(data.shape[1]):
+            for j in range(data.shape[2]):
+                try:
+                    #apply mask to data
+                    if correct_bad_spaxels == True and emission_line == 'OIII_4':
+                        if (i, j) in dodgy_spaxels[galaxy_name]:
+                            #apply the alternative mask to the wavelength
+                            masked_lamdas = lamdas[mask_lam_OIII_3]
+                            #apply the mask to the data
+                            flux = data[:,i,j][mask_lam_OIII_3]
+                            print('Using [OIII] '+str(em_rest_OIII_3)+' for spaxel '+str(i)+','+str(j))
+
+                        else:
+                            flux = data[:,i,j][mask_lam]
+                            #apply mask to lamdas
+                            masked_lamdas = lamdas[mask_lam]
+
+                    elif correct_bad_spaxels == False:
+                        flux = data[:,i,j][mask_lam]
+                        #apply mask to lamdas
+                        masked_lamdas = lamdas[mask_lam]
+
+                    #take out the continuum by finding the average value of the first 10 pixels in the data and minusing them off
+                    if cont_subtract==True:
+                        continuum = np.median(flux[:10])
+                        flux = flux-continuum
+
+                    #only fit if the S/N is greater than 20
+                    if sn_array[i,j] >= 20:
+                        #print('Spaxel '+str(i)+','+str(j)+' has S/N > 20')
+                        #create model for 1 Gaussian fit
+                        if include_const == True:
+                            g_model1, pars1 = kff.gaussian1_const(masked_lamdas, flux)
+                        elif include_const == False:
+                            g_model1, pars1 = kff.gaussian1(masked_lamdas, flux)
+
+                        #fit model for 1 Gaussian fit
+                        best_fit1 = kff.fitter(g_model1, pars1, masked_lamdas, flux, method=method, verbose=False)
+
+                        #create and fit model for 2 Gaussian fit, using 1 Gaussian fit as first guess for the mean
+                        if include_const == True:
+                            g_model2, pars2 = kff.gaussian2_const(masked_lamdas, flux, amplitude_guess=None, mean_guess=None, sigma_guess=None)
+                        elif include_const == False:
+                            g_model2, pars2 = kff.gaussian2(masked_lamdas, flux, amplitude_guess=None, mean_guess=None, sigma_guess=None)
+
+                        #fit model for 2 gaussian fit
+                        best_fit2 = kff.fitter(g_model2, pars2, masked_lamdas, flux, method=method, verbose=False)
+
+
+                        if best_fit2.bic < (best_fit1.bic-10):
+                            stat_res = 1
+                            #print('2 Gaussian fit better, BIC_diff=', str(best_fit1.bic-best_fit2.bic))
+                            #save blue chi square
+                            blue_chi_square[i,j] = check_blue_chi_square(masked_lamdas, flux, best_fit2, g_model2)
+                        else:
+                            stat_res = 0
+                            #print('1 Gaussian fit better, BIC_diff=', str(best_fit1.bic-best_fit2.bic))
+                            #save blue chi square
+                            blue_chi_square[i,j] = check_blue_chi_square(masked_lamdas, flux, best_fit1, g_model1)
+
+
+
+                        #plot fit results
+                        if plotting == True:
+                            #one gaussian fit
+                            fig1 = plot_fit(masked_lamdas, flux, g_model1, pars1, best_fit1, plot_initial=False, include_const=include_const)
+                            if correct_bad_spaxels == True and (i, j) in dodgy_spaxels[galaxy_name]:
+                                fig1.suptitle('[OIII] '+str(em_rest_OIII_3))
+                                fig1.savefig(output_folder_loc+galaxy_name+'_best_fit_OIII_3_no_outflow_'+str(i)+'_'+str(j))
+                            else:
+                                fig1.suptitle(emission_line+' ['+str(em_rest)+']')
+                                fig1.savefig(output_folder_loc+galaxy_name+'_best_fit_'+emission_line+'_no_outflow_'+str(i)+'_'+str(j))
+                            plt.close(fig1)
+
+                            #two gaussian fit
+                            if stat_res > 0:
+                                fig2 = plot_fit(masked_lamdas, flux, g_model2, pars2, best_fit2, plot_initial=False)
+                                if correct_bad_spaxels == True and (i, j) in dodgy_spaxels[galaxy_name]:
+                                    fig2.suptitle('[OIII] '+str(em_rest_OIII_3)+' First Fit')
+                                    fig2.savefig(output_folder_loc+galaxy_name+'_best_fit_OIII_3_outflow_'+str(i)+'_'+str(j)+'_first_fit')
+                                else:
+                                    fig2.suptitle(emission_line+' ['+str(em_rest)+']'+' First Fit')
+                                    fig2.savefig(output_folder_loc+galaxy_name+'_best_fit_'+emission_line+'_outflow_'+str(i)+'_'+str(j)+'_first_fit')
+                                plt.close(fig2)
+
+
+                        if koffee_checks == True:
+                            if blue_chi_square[i,j] > 0.1:
+                                if include_const == True:
+                                    g_model2_refit, pars2_refit = kff.gaussian2_const(masked_lamdas, flux, amplitude_guess=None, mean_guess=[masked_lamdas[flux.argmax()], masked_lamdas[flux.argmax()]-4.0], sigma_guess=[1.0,8.0])
+                                elif include_const == False:
+                                    g_model2_refit, pars2_refit = kff.gaussian2(masked_lamdas, flux, amplitude_guess=None, mean_guess=[masked_lamdas[flux.argmax()], masked_lamdas[flux.argmax()]-4.0], sigma_guess=[1.0,8.0])
+                                best_fit2_refit = kff.fitter(g_model2_refit, pars2_refit, masked_lamdas, flux, method=method, verbose=False)
+
+                                print('Refit 2 gaussians for spaxel', str(i), str(j))
+
+                                #force it to take the new fit if it is a better BIC
+                                if (best_fit2_refit.bic < (best_fit1.bic-10)) and (best_fit2_refit.bic < (best_fit2.bic-10)) :
+                                    stat_res = 2
+                                    #print('Refit 2 Gaussians fit better, BIC_diff=', str(best_fit2_refit.bic-best_fit2.bic))
+
+                                if plotting == True:
+                                    fig2 = plot_fit(masked_lamdas, flux, g_model2_refit, pars2_refit, best_fit2_refit, plot_initial=False, include_const=include_const)
+                                    if correct_bad_spaxels == True and (i, j) in dodgy_spaxels[galaxy_name]:
+                                        fig2.suptitle('[OIII] '+str(em_rest_OIII_3)+' Chi Square Refit')
+                                        fig2.savefig(output_folder_loc+galaxy_name+'_best_fit_OIII_3_outflow_'+str(i)+'_'+str(j)+'_chi_square_refit')
+                                    else:
+                                        fig2.suptitle(emission_line+' ['+str(em_rest)+']'+' Chi Square Refit')
+                                        fig2.savefig(output_folder_loc+galaxy_name+'_best_fit_'+emission_line+'_outflow_'+str(i)+'_'+str(j)+'_chi_square_refit')
+                                    plt.close(fig2)
+
+
+                        if plotting == True:
+                            if stat_res == 2:
+                                fig2 = plot_fit(masked_lamdas, flux, g_model2_refit, pars2_refit, best_fit2_refit, plot_initial=False, include_const=include_const)
+                            else:
+                                fig2 = plot_fit(masked_lamdas, flux, g_model2, pars2, best_fit2, plot_initial=False)
+
+                            if correct_bad_spaxels == True and (i, j) in dodgy_spaxels[galaxy_name]:
+                                fig2.suptitle('[OIII] '+str(em_rest_OIII_3)+' Final Fit')
+                                fig2.savefig(output_folder_loc+galaxy_name+'_best_fit_OIII_3_outflow_'+str(i)+'_'+str(j)+'_final_fit')
+                            else:
+                                fig2.suptitle(emission_line+' ['+str(em_rest)+']'+' Final Fit')
+                                fig2.savefig(output_folder_loc+galaxy_name+'_best_fit_'+emission_line+'_outflow_'+str(i)+'_'+str(j)+'_final_fit')
+                            plt.close(fig2)
+
+
+
+                        #-------------------
+                        #FIT THE SECOND LINE
+                        #-------------------
+                        if emission_line2:
+                            #only want to fit hbeta where there is an outflow
+                            if stat_res > 0:
+                                #mask the lamdas and data
+                                masked_lamdas2 = lamdas[mask_lam2]
+                                flux2 = data[:,i,j][mask_lam2]
+                                #get the guess values from the previous fits
+                                if stat_res == 1:
+                                    mean_diff = best_fit2.params['Galaxy_mean'].value - best_fit2.params['Flow_mean'].value
+                                    sigma_guess = [best_fit2.params['Galaxy_sigma'].value, best_fit2.params['Flow_sigma'].value]
+                                elif stat_res == 2:
+                                    mean_diff = best_fit2_refit.params['Galaxy_mean'].value - best_fit2_refit.params['Flow_mean'].value
+                                    sigma_guess = [best_fit2_refit.params['Galaxy_sigma'].value, best_fit2_refit.params['Flow_sigma'].value]
+                                #create the fitting objects
+                                if include_const == True:
+                                    #for the one gaussian fit
+                                    g_model1_second, pars1_second = kff.gaussian1_const(masked_lamdas2, flux2, amp_guess=None, mean_guess=None, sigma_guess=None)
+
+                                    #for the two gaussian fit
+                                    g_model2_second, pars2_second = kff.gaussian2_const(masked_lamdas2, flux2, amplitude_guess=None, mean_guess=[masked_lamdas2[flux2.argmax()], masked_lamdas2[flux2.argmax()]-mean_diff], sigma_guess=sigma_guess, mean_diff=[mean_diff, 1.5], sigma_variations=1.5)
+                                elif include_const == False:
+                                    #for the one gaussian fit
+                                    g_model1_second, pars1_second = kff.gaussian1(masked_lamdas2, flux2, amp_guess=None, mean_guess=None, sigma_guess=None)
+                                    #for the two gaussian fit
+                                    g_model2_second, pars2_second = kff.gaussian2(masked_lamdas2, flux2, amplitude_guess=None, mean_guess=[masked_lamdas2[flux2.argmax()], masked_lamdas2[flux2.argmax()]-mean_diff], sigma_guess=sigma_guess, mean_diff=[mean_diff, 1.5], sigma_variations=1.5)
+
+                                #do the fit
+                                #for the one gaussian fit
+                                best_fit1_second = kff.fitter(g_model1_second, pars1_second, masked_lamdas2, flux2, method=method, verbose=False)
+
+                                #for the two gaussian fit
+                                best_fit2_second = kff.fitter(g_model2_second, pars2_second, masked_lamdas2, flux2, method=method, verbose=False)
+
+                                #fit the one gaussian fit of the emission line
+                                fig3 = plot_fit(masked_lamdas2, flux2, g_model1_second, pars1_second, best_fit1_second, plot_initial=False, include_const=include_const)
+                                fig3.suptitle(emission_line2+' ['+str(em_rest2)+'] fit without outflow')
+                                fig3.savefig(output_folder_loc+galaxy_name+'_best_fit_'+emission_line2+'_no_outflow_second_fit_'+str(i)+'_'+str(j))
+                                plt.close(fig3)
+
+                                if plotting == True:
+                                    #plot the one gaussian fit of the emission line
+                                    fig3 = plot_fit(masked_lamdas2, flux2, g_model1_second, pars1_second, best_fit1_second, plot_initial=False, include_const=include_const)
+                                    fig3.suptitle(emission_line2+' ['+str(em_rest2)+'] fit without outflow')
+                                    fig3.savefig(output_folder_loc+galaxy_name+'_best_fit_'+emission_line2+'_no_outflow_second_fit_'+str(i)+'_'+str(j))
+                                    plt.close(fig3)
+
+                                    #plot the first fit of the second emission line
+                                    fig4 = plot_fit(masked_lamdas2, flux2, g_model2_second, pars2_second, best_fit2_second, plot_initial=False, include_const=include_const)
+                                    fig4.suptitle(emission_line2+' ['+str(em_rest2)+'] first fit')
+                                    fig4.savefig(output_folder_loc+galaxy_name+'_best_fit_'+emission_line2+'_outflow_second_fit_'+str(i)+'_'+str(j)+'_first_try')
+                                    plt.close(fig4)
+
+
+                                if koffee_checks == True:
+                                    #check the fit using the blue-side-residual test
+                                    blue_chi_square_check = check_blue_chi_square(masked_lamdas2, flux2, best_fit2_second, g_model2_second)
+
+                                    if blue_chi_square_check > 0.2:
+                                        #refit using...
+                                        print('Refitting', emission_line2, 'fit for spaxel ', str(i), str(j))
+                                        print('This spaxel had blue_chi_square_check ', str(blue_chi_square_check))
+                                        #create the fitting objects
+                                        if include_const == True:
+                                            g_model2_refit_second, pars2_refit_second = kff.gaussian2_const(masked_lamdas2, flux2, amplitude_guess=None, mean_guess=[masked_lamdas2[flux2.argmax()], masked_lamdas2[flux2.argmax()]-mean_diff], sigma_guess=sigma_guess, mean_diff=[mean_diff, 0.5], sigma_variations=0.5)
+                                        elif include_const == False:
+                                            g_model2_refit_second, pars2_refit_second = kff.gaussian2(masked_lamdas2, flux2, amplitude_guess=None, mean_guess=[masked_lamdas2[flux2.argmax()], masked_lamdas2[flux2.argmax()]-mean_diff], sigma_guess=sigma_guess, mean_diff=[mean_diff, 0.5], sigma_variations=0.5)
+                                        #do the fit
+                                        best_fit2_refit_second = kff.fitter(g_model2_refit_second, pars2_refit_second, masked_lamdas2, flux2, method=method, verbose=False)
+
+                                        print(emission_line2, 'fit blue-chi-squared-fit chi squared value: ', best_fit2_refit_second.bic)
+                                        print(emission_line2, 'fit original chi squared value: ', best_fit2_second.bic)
+
+                                        if plotting == True:
+                                            #plot the refit
+                                            fig4 = plot_fit(masked_lamdas2, flux2, g_model2_refit_second, pars2_refit_second, best_fit2_refit_second, plot_initial=False, include_const=include_const)
+                                            fig4.suptitle(emission_line2+' ['+str(em_rest2)+'] Chi Square Refit')
+                                            fig4.savefig(output_folder_loc+galaxy_name+'_best_fit_'+emission_line2+'_outflow_second_fit_'+str(i)+'_'+str(j)+'_chi_square_refit')
+                                            plt.close(fig4)
+                                            #print('plotted hbeta refit')
+
+                                        g_model2_second = g_model2_refit_second
+                                        pars2_second = pars2_refit_second
+                                        best_fit2_second = best_fit2_refit_second
+
+
+                                    #check that a single gaussian fit wouldn't be better if the flow amplitude
+                                    #is greater than 90% of the galaxy amplitude
+                                    if best_fit2_second.params['Flow_amp'].value > 0.9*best_fit2_second.params['Galaxy_amp'].value:
+                                        print('Doing one Gaussian hbeta fit for spaxel ', str(i), str(j))
+                                        #create the fitting objects
+                                        if include_const == True:
+                                            g_model1_refit_second, pars1_refit_second = kff.gaussian1_const(masked_lamdas2, flux2)#, amp_guess=None, mean_guess=masked_lamdas2[flux2.argmax()])#, sigma_guess=sigma_guess[0])
+                                        elif include_const == False:
+                                            g_model1_refit_second, pars1_refit_second = kff.gaussian1(masked_lamdas2, flux2)#, amp_guess=None, mean_guess=masked_lamdas2[flux2.argmax()], sigma_guess=sigma_guess[0])
+
+                                        #do the fit
+                                        best_fit1_refit_second = kff.fitter(g_model1_refit_second, pars1_refit_second, masked_lamdas2, flux2, method=method, verbose=False)
+
+                                        #do the BIC test
+                                        #if the 2 gaussian fit has a lower BIC by 10 or more, it's the better fit
+                                        print('One Gaussian fit BIC: ', str(best_fit1_refit_second.bic))
+                                        print('Two Gaussian fit BIC: ', str(best_fit2_second.bic))
+                                        print('Difference: ', str(best_fit2_second.bic - best_fit1_refit_second.bic))
+
+                                        if plotting == True:
+                                            #plot the refit
+                                            fig4 = plot_fit(masked_lamdas2, flux2, g_model1_refit_second, pars1_refit_second, best_fit1_refit_second, plot_initial=False, include_const=include_const)
+                                            fig4.suptitle(emission_line2+' ['+str(em_rest2)+'] BIC test Refit')
+                                            fig4.savefig(output_folder_loc+galaxy_name+'_best_fit_'+emission_line2+'_outflow_second_fit_'+str(i)+'_'+str(j)+'_BIC_test_refit')
+                                            plt.close(fig4)
+
+                                        if best_fit2_second.params['Flow_amp'].value > 0.98*best_fit2_second.params['Galaxy_amp'].value:
+                                            print('Using one Gaussian fit for spaxel ', str(i), str(j))
+
+                                            g_model2_second = g_model1_refit_second
+                                            pars2_second = pars1_refit_second
+                                            best_fit2_second = best_fit1_refit_second
+
+                                        else:
+                                            if best_fit1_refit_second.bic < best_fit2_second.bic+50:
+                                                #print('One Gaussian fit better for spaxel ', str(i), str(j))
+
+                                                g_model2_second = g_model1_refit_second
+                                                pars2_second = pars1_refit_second
+                                                best_fit2_second = best_fit1_refit_second
+
+
+                                #plot final fits
+                                if plotting == True:
+                                    if stat_res > 0:
+                                        fig3 = plot_fit(masked_lamdas2, flux2, g_model2_second, pars2_second, best_fit2_second, plot_initial=False, include_const=include_const)
+                                        fig3.suptitle(emission_line2+' ['+str(em_rest2)+'] final fit')
+                                        fig3.savefig(output_folder_loc+galaxy_name+'_best_fit_'+emission_line2+'_outflow_second_fit_'+str(i)+'_'+str(j)+'_final_fit')
+                                        plt.close(fig3)
+                                        #print('plotted final hbeta fit')
+
+                                #put the results into the array to be saved
+                                chi_square2[:,i,j] = (best_fit1_second.bic, best_fit2_second.bic)
+                                #print('saved hbeta fit chi_square values')
+
+                                try:
+                                    #try to save the results
+                                    if include_const == True:
+                                        outflow_results2[:,i,j] = (best_fit2_second.params['Galaxy_sigma'].value, best_fit2_second.params['Galaxy_mean'].value, best_fit2_second.params['Galaxy_amp'].value, best_fit2_second.params['Flow_sigma'].value, best_fit2_second.params['Flow_mean'].value, best_fit2_second.params['Flow_amp'].value, best_fit2_second.params['Constant_Continuum_c'].value)
+                                        outflow_error2[:,i,j] = (best_fit2_second.params['Galaxy_sigma'].stderr, best_fit2_second.params['Galaxy_mean'].stderr, best_fit2_second.params['Galaxy_amp'].stderr, best_fit2_second.params['Flow_sigma'].stderr, best_fit2_second.params['Flow_mean'].stderr, best_fit2_second.params['Flow_amp'].stderr, best_fit2_second.params['Constant_Continuum_c'].stderr)
+
+                                        no_outflow_results2[:,i,j] = (best_fit1_second.params['gauss_sigma'].value, best_fit1_second.params['gauss_mean'].value, best_fit1_second.params['gauss_amp'].value, best_fit1_second.params['Constant_Continuum_c'].value)
+                                        no_outflow_error2[:,i,j] = (best_fit1_second.params['gauss_sigma'].stderr, best_fit1_second.params['gauss_mean'].stderr, best_fit1_second.params['gauss_amp'].stderr, best_fit1_second.params['Constant_Continuum_c'].stderr)
+                                    elif include_const == False:
+                                        outflow_results2[:,i,j] = (best_fit2_second.params['Galaxy_sigma'].value, best_fit2_second.params['Galaxy_mean'].value, best_fit2_second.params['Galaxy_amp'].value, best_fit2_second.params['Flow_sigma'].value, best_fit2_second.params['Flow_mean'].value, best_fit2_second.params['Flow_amp'].value)
+                                        outflow_error2[:,i,j] = (best_fit2_second.params['Galaxy_sigma'].stderr, best_fit2_second.params['Galaxy_mean'].stderr, best_fit2_second.params['Galaxy_amp'].stderr, best_fit2_second.params['Flow_sigma'].stderr, best_fit2_second.params['Flow_mean'].stderr, best_fit2_second.params['Flow_amp'].stderr)
+
+                                        no_outflow_results2[:,i,j] = (best_fit1_second.params['gauss_sigma'].value, best_fit1_second.params['gauss_mean'].value, best_fit1_second.params['gauss_amp'].value)
+                                        no_outflow_error2[:,i,j] = (best_fit1_second.params['gauss_sigma'].stderr, best_fit1_second.params['gauss_mean'].stderr, best_fit1_second.params['gauss_amp'].stderr)
+                                        #print('saved hbeta fit for spaxel', str(i), str(j))
+                                except:
+                                    #if that doesn't work, then the one gaussian fit was better
+                                    if include_const == True:
+                                        outflow_results2[:,i,j] = (best_fit2_second.params['gauss_sigma'].value, best_fit2_second.params['gauss_mean'].value, best_fit2_second.params['gauss_amp'].value, np.nan, np.nan, np.nan, best_fit2_second.params['Constant_Continuum_c'].value)
+                                        outflow_error2[:,i,j] = (best_fit2_second.params['gauss_sigma'].stderr, best_fit2_second.params['gauss_mean'].stderr, best_fit2_second.params['gauss_amp'].stderr, np.nan, np.nan, np.nan, best_fit2_second.params['Constant_Continuum_c'].stderr)
+
+                                        no_outflow_results2[:,i,j] = (best_fit1_second.params['gauss_sigma'].value, best_fit1_second.params['gauss_mean'].value, best_fit1_second.params['gauss_amp'].value, best_fit1_second.params['Constant_Continuum_c'].value)
+                                        no_outflow_error2[:,i,j] = (best_fit1_second.params['gauss_sigma'].stderr, best_fit1_second.params['gauss_mean'].stderr, best_fit1_second.params['gauss_amp'].stderr, best_fit1_second.params['Constant_Continuum_c'].stderr)
+                                    elif include_const == False:
+                                        outflow_results2[:,i,j] = (best_fit2_second.params['gauss_sigma'].value, best_fit2_second.params['gauss_mean'].value, best_fit2_second.params['gauss_amp'].value, np.nan, np.nan, np.nan)
+                                        outflow_error2[:,i,j] = (best_fit2_second.params['gauss_sigma'].stderr, best_fit2_second.params['gauss_mean'].stderr, best_fit2_second.params['gauss_amp'].stderr, np.nan, np.nan, np.nan)
+
+                                        no_outflow_results2[:,i,j] = (best_fit1_second.params['gauss_sigma'].value, best_fit1_second.params['gauss_mean'].value, best_fit1_second.params['gauss_amp'].value)
+                                        no_outflow_error2[:,i,j] = (best_fit1_second.params['gauss_sigma'].stderr, best_fit1_second.params['gauss_mean'].stderr, best_fit1_second.params['gauss_amp'].stderr)
+                                        print('saved hbeta fit for spaxel', str(i), str(j), 'exception')
+
+                                #print('saved hbeta fit for spaxel', str(i), str(j))
+
+                        #-------------------
+                        #FIT THE OII DOUBLET
+                        #-------------------
+                        if OII_doublet == True:
+                            #only want to fit OII doublet where there is an outflow
+                            if stat_res > 0:
+                                #mask the lamdas and data
+                                masked_lamdas3 = lamdas[mask_lam3]
+                                flux3 = data[:,i,j][mask_lam3]
+                                #get the guess values from the previous fits
+                                if stat_res == 1:
+                                    mean_diff = best_fit2.params['Galaxy_mean'].value - best_fit2.params['Flow_mean'].value
+                                    sigma_guess = [best_fit2.params['Galaxy_sigma'].value, best_fit2.params['Flow_sigma'].value]
+                                elif stat_res == 2:
+                                    mean_diff = best_fit2_refit.params['Galaxy_mean'].value - best_fit2_refit.params['Flow_mean'].value
+                                    sigma_guess = [best_fit2_refit.params['Galaxy_sigma'].value, best_fit2_refit.params['Flow_sigma'].value]
+
+                                #create the fitting objects for the 2 gaussian fit
+                                g_model1_third, pars1_third = kff.gaussian1_OII_doublet(masked_lamdas3, flux3, amplitude_guess=None, mean_guess=[masked_lamdas3[np.argmax(flux3)]+1.0], sigma_guess=sigma_guess, sigma_variations=1.5)
+
+                                #do the fit
+                                best_fit1_third = kff.fitter(g_model1_third, pars1_third, masked_lamdas3, flux3, method=method, verbose=False)
+
+                                if plotting == True:
+                                    #plot the fit
+                                    fig4 = plot_fit(masked_lamdas3, flux3, g_model1_third, pars1_third, best_fit1_third, plot_initial=False, include_const=True)
+                                    fig4.suptitle('OII doublet ['+str(em_rest3)+', '+str(emission_dict['OII_2']*(1+redshift))+'] not including outflows')
+                                    fig4.savefig(output_folder_loc+galaxy_name+'_best_fit_OII_doublet_no_outflow_'+str(i)+'_'+str(j))
+                                    plt.close(fig4)
+
+                                #create the fitting objects for the four gaussian fit
+                                g_model2_third, pars2_third = kff.gaussian2_OII_doublet(masked_lamdas3, flux3, amplitude_guess=None, mean_guess=None, sigma_guess=sigma_guess, mean_diff=[mean_diff, 1.5], sigma_variations=1.5)
+
+                                #do the fit
+                                best_fit2_third = kff.fitter(g_model2_third, pars2_third, masked_lamdas3, flux3, method=method, verbose=False)
+
+                                if plotting == True:
+                                    #plot the fit
+                                    fig4 = plot_fit(masked_lamdas3, flux3, g_model2_third, pars2_third, best_fit2_third, plot_initial=False, include_const=True)
+                                    fig4.suptitle('OII doublet ['+str(em_rest3)+', '+str(emission_dict['OII_2']*(1+redshift))+']')
+                                    fig4.savefig(output_folder_loc+galaxy_name+'_best_fit_OII_doublet_outflow_'+str(i)+'_'+str(j)+'_first_fit')
+                                    plt.close(fig4)
+
+                                #check the fit using the blue-side-residual test
+                                if koffee_checks == True:
+                                    blue_chi_square_check = check_blue_chi_square(masked_lamdas3, flux3, best_fit2_third, g_model2_third, OII_doublet_fit=True)
+                                    print('OII doublet blue chi square check for spaxel ', str(i), str(j), ' is ', str(blue_chi_square_check))
+
+                                    if blue_chi_square_check > 100.0:
+                                        #refit using...
+                                        print('Refitting OII doublet fit for spaxel ', str(i), str(j))
+                                        print('This spaxel had blue_chi_square_check ', str(blue_chi_square_check))
+                                        #create the fitting objects
+                                        g_model2_refit_third, pars2_refit_third = kff.gaussian2_OII_doublet(masked_lamdas3, flux3, amplitude_guess=None, mean_guess=[masked_lamdas3[np.argmax(flux3)]+1.0], sigma_guess=sigma_guess, mean_diff=[mean_diff, 1.0], sigma_variations=0.25)
+
+                                        #do the fit
+                                        best_fit2_refit_third = kff.fitter(g_model2_refit_third, pars2_refit_third, masked_lamdas3, flux3, method=method, verbose=False)
+
+                                        print('OII doublet fit blue-chi-squared-fit chi squared value: ', best_fit2_refit_third.bic)
+                                        print('OII doublet fit original chi squared value: ', best_fit2_third.bic)
+
+                                        if plotting == True:
+                                            #plot the refit
+                                            fig5 = plot_fit(masked_lamdas3, flux3, g_model2_refit_third, pars2_refit_third, best_fit2_refit_third, plot_initial=False, include_const=True)
+                                            fig5.suptitle('OII doublet Chi Square Refit')
+                                            fig5.savefig(output_folder_loc+galaxy_name+'_best_fit_OII_doublet_outflow_'+str(i)+'_'+str(j)+'_chi_square_refit')
+                                            plt.close(fig5)
+
+                                        g_model2_third = g_model2_refit_third
+                                        pars2_third = pars2_refit_third
+                                        best_fit2_third = best_fit2_refit_third
+                                        print('Replaced OII doublet values with refit values')
+
+                                if plotting == True:
+                                    fig4 = plot_fit(masked_lamdas3, flux3, g_model2_third, pars2_third, best_fit2_third, plot_initial=False, include_const=True)
+                                    fig4.suptitle('OII doublet ['+str(em_rest3)+', '+str(emission_dict['OII_2']*(1+redshift))+'] Final Fit')
+                                    fig4.savefig(output_folder_loc+galaxy_name+'_best_fit_OII_doublet_outflow_'+str(i)+'_'+str(j)+'_final_fit')
+                                    plt.close(fig4)
+
+
+
+
+                                #put the results into the array to be saved
+                                chi_square3[:,i,j] = (best_fit1_third.bic, best_fit2_third.bic)
+
+                                no_outflow_results3[:,i,j] = (best_fit1_third.params['Galaxy_blue_sigma'].value, best_fit1_third.params['Galaxy_blue_mean'].value, best_fit1_third.params['Galaxy_blue_amp'].value, best_fit1_third.params['Galaxy_red_sigma'].value, best_fit1_third.params['Galaxy_red_mean'].value, best_fit1_third.params['Galaxy_red_amp'].value, best_fit1_third.params['Constant_Continuum_c'].value)
+                                no_outflow_error3[:,i,j] = (best_fit1_third.params['Galaxy_blue_sigma'].stderr, best_fit1_third.params['Galaxy_blue_mean'].stderr, best_fit1_third.params['Galaxy_blue_amp'].stderr, best_fit1_third.params['Galaxy_red_sigma'].stderr, best_fit1_third.params['Galaxy_red_mean'].stderr, best_fit1_third.params['Galaxy_red_amp'].stderr, best_fit1_third.params['Constant_Continuum_c'].stderr)
+
+                                outflow_results3[:,i,j] = (best_fit2_third.params['Galaxy_blue_sigma'].value, best_fit2_third.params['Galaxy_blue_mean'].value, best_fit2_third.params['Galaxy_blue_amp'].value, best_fit2_third.params['Galaxy_red_sigma'].value, best_fit2_third.params['Galaxy_red_mean'].value, best_fit2_third.params['Galaxy_red_amp'].value, best_fit2_third.params['Flow_blue_sigma'].value, best_fit2_third.params['Flow_blue_mean'].value, best_fit2_third.params['Flow_blue_amp'].value, best_fit2_third.params['Flow_red_sigma'].value, best_fit2_third.params['Flow_red_mean'].value, best_fit2_third.params['Flow_red_amp'].value, best_fit2_third.params['Constant_Continuum_c'].value)
+                                outflow_error3[:,i,j] = (best_fit2_third.params['Galaxy_blue_sigma'].stderr, best_fit2_third.params['Galaxy_blue_mean'].stderr, best_fit2_third.params['Galaxy_blue_amp'].stderr, best_fit2_third.params['Galaxy_red_sigma'].stderr, best_fit2_third.params['Galaxy_red_mean'].stderr, best_fit2_third.params['Galaxy_red_amp'].stderr, best_fit2_third.params['Flow_blue_sigma'].stderr, best_fit2_third.params['Flow_blue_mean'].stderr, best_fit2_third.params['Flow_blue_amp'].stderr, best_fit2_third.params['Flow_red_sigma'].stderr, best_fit2_third.params['Flow_red_mean'].stderr, best_fit2_third.params['Flow_red_amp'].stderr, best_fit2_third.params['Constant_Continuum_c'].stderr)
+
+                        #put stat_res into the array
+                        statistical_results[i,j] = stat_res
+                        #print('Saved stat_res', str(stat_res))
+
+                        #emission and outflow
+                        if statistical_results[i,j] == 2:
+                            chi_square[:,i,j] = (best_fit1.bic, best_fit2_refit.bic)
+                            if include_const == True:
+                                outflow_results[:,i,j] = (best_fit2_refit.params['Galaxy_sigma'].value, best_fit2_refit.params['Galaxy_mean'].value, best_fit2_refit.params['Galaxy_amp'].value, best_fit2_refit.params['Flow_sigma'].value, best_fit2_refit.params['Flow_mean'].value, best_fit2_refit.params['Flow_amp'].value, best_fit2_refit.params['Constant_Continuum_c'].value)
+                                outflow_error[:,i,j] = (best_fit2_refit.params['Galaxy_sigma'].stderr, best_fit2_refit.params['Galaxy_mean'].stderr, best_fit2_refit.params['Galaxy_amp'].stderr, best_fit2_refit.params['Flow_sigma'].stderr, best_fit2_refit.params['Flow_mean'].stderr, best_fit2_refit.params['Flow_amp'].stderr, best_fit2_refit.params['Constant_Continuum_c'].stderr)
+                            elif include_const == False:
+                                outflow_results[:,i,j] = (best_fit2_refit.params['Galaxy_sigma'].value, best_fit2_refit.params['Galaxy_mean'].value, best_fit2_refit.params['Galaxy_amp'].value, best_fit2_refit.params['Flow_sigma'].value, best_fit2_refit.params['Flow_mean'].value, best_fit2_refit.params['Flow_amp'].value)
+                                outflow_error[:,i,j] = (best_fit2_refit.params['Galaxy_sigma'].stderr, best_fit2_refit.params['Galaxy_mean'].stderr, best_fit2_refit.params['Galaxy_amp'].stderr, best_fit2_refit.params['Flow_sigma'].stderr, best_fit2_refit.params['Flow_mean'].stderr, best_fit2_refit.params['Flow_amp'].stderr)
+
+                        else:
+                            chi_square[:,i,j] = (best_fit1.bic, best_fit2.bic)
+                            if include_const == True:
+                                outflow_results[:,i,j] = (best_fit2.params['Galaxy_sigma'].value, best_fit2.params['Galaxy_mean'].value, best_fit2.params['Galaxy_amp'].value, best_fit2.params['Flow_sigma'].value, best_fit2.params['Flow_mean'].value, best_fit2.params['Flow_amp'].value, best_fit2.params['Constant_Continuum_c'].value)
+                                outflow_error[:,i,j] = (best_fit2.params['Galaxy_sigma'].stderr, best_fit2.params['Galaxy_mean'].stderr, best_fit2.params['Galaxy_amp'].stderr, best_fit2.params['Flow_sigma'].stderr, best_fit2.params['Flow_mean'].stderr, best_fit2.params['Flow_amp'].stderr, best_fit2.params['Constant_Continuum_c'].stderr)
+                            elif include_const == False:
+                                outflow_results[:,i,j] = (best_fit2.params['Galaxy_sigma'].value, best_fit2.params['Galaxy_mean'].value, best_fit2.params['Galaxy_amp'].value, best_fit2.params['Flow_sigma'].value, best_fit2.params['Flow_mean'].value, best_fit2.params['Flow_amp'].value)
+                                outflow_error[:,i,j] = (best_fit2.params['Galaxy_sigma'].stderr, best_fit2.params['Galaxy_mean'].stderr, best_fit2.params['Galaxy_amp'].stderr, best_fit2.params['Flow_sigma'].stderr, best_fit2.params['Flow_mean'].stderr, best_fit2.params['Flow_amp'].stderr)
+
+                        #just emission
+                        if include_const == True:
+                            no_outflow_results[:,i,j] = (best_fit1.params['gauss_sigma'].value, best_fit1.params['gauss_mean'].value, best_fit1.params['gauss_amp'].value, best_fit1.params['Constant_Continuum_c'].value)
+                            no_outflow_error[:,i,j] = (best_fit1.params['gauss_sigma'].stderr, best_fit1.params['gauss_mean'].stderr, best_fit1.params['gauss_amp'].stderr, best_fit1.params['Constant_Continuum_c'].stderr)
+                        elif include_const == False:
+                            no_outflow_results[:,i,j] = (best_fit1.params['gauss_sigma'].value, best_fit1.params['gauss_mean'].value, best_fit1.params['gauss_amp'].value)
+                            no_outflow_error[:,i,j] = (best_fit1.params['gauss_sigma'].stderr, best_fit1.params['gauss_mean'].stderr, best_fit1.params['gauss_amp'].stderr)
+
+
+
+                    #if the S/N is less than 20:
+                    else:
+                        #print('S/N for '+str(i)+', '+str(j)+' is '+str(sn_array[i,j]))
+                        #statistical results have no outflow
+                        statistical_results[i,j] = -1
+
+                        #chi squared for the fits
+                        chi_square[:,i,j] = (np.nan, np.nan)
+
+                        #blue chi square
+                        blue_chi_square[i,j] = np.nan
+
+
+                        if include_const == True:
+                            #emission and outflow
+                            outflow_results[:,i,j] = (np.nan, np.nan, np.nan, np.nan, np.nan, np.nan, np.nan)
+                            outflow_error[:,i,j] = (np.nan, np.nan, np.nan, np.nan, np.nan, np.nan, np.nan)
+
+                            #just emission
+                            no_outflow_results[:,i,j] = (np.nan, np.nan, np.nan, np.nan)
+                            no_outflow_error[:,i,j] = (np.nan, np.nan, np.nan, np.nan)
+
+                        elif include_const == False:
+                            #emission and outflow
+                            outflow_results[:,i,j] = (np.nan, np.nan, np.nan, np.nan, np.nan, np.nan)
+                            outflow_error[:,i,j] = (np.nan, np.nan, np.nan, np.nan, np.nan, np.nan)
+
+                            #just emission
+                            no_outflow_results[:,i,j] = (np.nan, np.nan, np.nan)
+                            no_outflow_error[:,i,j] = (np.nan, np.nan, np.nan)
+
+                        if emission_line2:
+                            chi_square2[:,i,j] = (np.nan, np.nan)
+                            #emission and outflow
+                            if include_const == True:
+                                outflow_results2[:,i,j] = (np.nan, np.nan, np.nan, np.nan, np.nan, np.nan, np.nan)
+                                outflow_error2[:,i,j] = (np.nan, np.nan, np.nan, np.nan, np.nan, np.nan, np.nan)
+                                no_outflow_results2[:,i,j] = (np.nan, np.nan, np.nan, np.nan)
+                                no_outflow_error2[:,i,j] = (np.nan, np.nan, np.nan, np.nan)
+                            elif include_const == False:
+                                outflow_results2[:,i,j] = (np.nan, np.nan, np.nan, np.nan, np.nan, np.nan)
+                                outflow_error2[:,i,j] = (np.nan, np.nan, np.nan, np.nan, np.nan, np.nan)
+                                no_outflow_results2[:,i,j] = (np.nan, np.nan, np.nan)
+                                no_outflow_error2[:,i,j] = (np.nan, np.nan, np.nan)
+
+                        if OII_doublet == True:
+                            chi_square3[:,i,j] = (np.nan, np.nan)
+                            #emission and outflow
+                            outflow_results3[:,i,j] = (np.nan, np.nan, np.nan, np.nan, np.nan, np.nan, np.nan, np.nan, np.nan, np.nan, np.nan, np.nan, np.nan)
+                            outflow_error3[:,i,j] = (np.nan, np.nan, np.nan, np.nan, np.nan, np.nan, np.nan, np.nan, np.nan, np.nan, np.nan, np.nan, np.nan)
+
+                            #just emission
+                            no_outflow_results3[:,i,j] = (np.nan, np.nan, np.nan, np.nan, np.nan, np.nan, np.nan)
+                            no_outflow_error3[:,i,j] = (np.nan, np.nan, np.nan, np.nan, np.nan, np.nan, np.nan)
+
+
+                except Exception as e:
+                    print('EXCEPTION:')
+                    print(e, '\n\n')
+                    #statistical results obviously no outflow
+                    statistical_results[i,j] = np.nan
+
+                    #chi squared for the fits
+                    chi_square[:,i,j] = (np.nan, np.nan)
+
+                    #blue chi square
+                    blue_chi_square[i,j] = np.nan
+
+
+                    if include_const == True:
+                        #emission and outflow
+                        outflow_results[:,i,j] = (np.nan, np.nan, np.nan, np.nan, np.nan, np.nan, np.nan)
+                        outflow_error[:,i,j] = (np.nan, np.nan, np.nan, np.nan, np.nan, np.nan, np.nan)
+
+                        #just emission
+                        no_outflow_results[:,i,j] = (np.nan, np.nan, np.nan, np.nan)
+                        no_outflow_error[:,i,j] = (np.nan, np.nan, np.nan, np.nan)
+
+                    elif include_const == False:
+                        #emission and outflow
+                        outflow_results[:,i,j] = (np.nan, np.nan, np.nan, np.nan, np.nan, np.nan)
+                        outflow_error[:,i,j] = (np.nan, np.nan, np.nan, np.nan, np.nan, np.nan)
+
+                        #just emission
+                        no_outflow_results[:,i,j] = (np.nan, np.nan, np.nan)
+                        no_outflow_error[:,i,j] = (np.nan, np.nan, np.nan)
+
+                    if emission_line2:
+                        chi_square2[:,i,j] = (np.nan, np.nan)
+                        #emission and outflow
+                        if include_const == True:
+                            outflow_results2[:,i,j] = (np.nan, np.nan, np.nan, np.nan, np.nan, np.nan, np.nan)
+                            outflow_error2[:,i,j] = (np.nan, np.nan, np.nan, np.nan, np.nan, np.nan, np.nan)
+                            no_outflow_results2[:,i,j] = (np.nan, np.nan, np.nan, np.nan)
+                            no_outflow_error2[:,i,j] = (np.nan, np.nan, np.nan, np.nan)
+                        elif include_const == False:
+                            outflow_results2[:,i,j] = (np.nan, np.nan, np.nan, np.nan, np.nan, np.nan)
+                            outflow_error2[:,i,j] = (np.nan, np.nan, np.nan, np.nan, np.nan, np.nan)
+                            no_outflow_results2[:,i,j] = (np.nan, np.nan, np.nan)
+                            no_outflow_error2[:,i,j] = (np.nan, np.nan, np.nan)
+
+                    if OII_doublet == True:
+                        chi_square3[:,i,j] = (np.nan, np.nan)
+                        #emission and outflow
+                        outflow_results3[:,i,j] = (np.nan, np.nan, np.nan, np.nan, np.nan, np.nan, np.nan, np.nan, np.nan, np.nan, np.nan, np.nan, np.nan)
+                        outflow_error3[:,i,j] = (np.nan, np.nan, np.nan, np.nan, np.nan, np.nan, np.nan, np.nan, np.nan, np.nan, np.nan, np.nan, np.nan)
+
+                        #just emission
+                        no_outflow_results3[:,i,j] = (np.nan, np.nan, np.nan, np.nan, np.nan, np.nan, np.nan)
+                        no_outflow_error3[:,i,j] = (np.nan, np.nan, np.nan, np.nan, np.nan, np.nan, np.nan)
+
+
+
+                #update progress bar
+                pbar.update(1)
+
+
+    if include_const == True:
+        np.savetxt(output_folder_loc+galaxy_name+'_outflow_results_'+emission_line+'.txt', np.reshape(outflow_results, (7, -1)))
+        np.savetxt(output_folder_loc+galaxy_name+'_outflow_error_'+emission_line+'.txt', np.reshape(outflow_error, (7, -1)))
+        np.savetxt(output_folder_loc+galaxy_name+'_no_outflow_results_'+emission_line+'.txt', np.reshape(no_outflow_results, (4, -1)))
+        np.savetxt(output_folder_loc+galaxy_name+'_no_outflow_error_'+emission_line+'.txt', np.reshape(no_outflow_error, (4, -1)))
+
+    elif include_const == False:
+        np.savetxt(output_folder_loc+galaxy_name+'_outflow_results_'+emission_line+'.txt', np.reshape(outflow_results, (6, -1)))
+        np.savetxt(output_folder_loc+galaxy_name+'_outflow_error_'+emission_line+'.txt', np.reshape(outflow_error, (6, -1)))
+        np.savetxt(output_folder_loc+galaxy_name+'_no_outflow_results_'+emission_line+'.txt', np.reshape(no_outflow_results, (3, -1)))
+        np.savetxt(output_folder_loc+galaxy_name+'_no_outflow_error_'+emission_line+'.txt', np.reshape(no_outflow_error, (3, -1)))
+
+    np.savetxt(output_folder_loc+galaxy_name+'_stat_results_'+emission_line+'.txt', np.reshape(statistical_results, (1, -1)))
+    np.savetxt(output_folder_loc+galaxy_name+'_chi_squared_'+emission_line+'.txt', np.reshape(chi_square, (2,-1)))
+
+    if emission_line2:
+        if include_const == True:
+            np.savetxt(output_folder_loc+galaxy_name+'_outflow_results_'+emission_line2+'.txt', np.reshape(outflow_results2, (7, -1)))
+            np.savetxt(output_folder_loc+galaxy_name+'_outflow_error_'+emission_line2+'.txt', np.reshape(outflow_error2, (7, -1)))
+            np.savetxt(output_folder_loc+galaxy_name+'_no_outflow_results_'+emission_line2+'.txt', np.reshape(no_outflow_results2, (4, -1)))
+            np.savetxt(output_folder_loc+galaxy_name+'_no_outflow_error_'+emission_line2+'.txt', np.reshape(no_outflow_error2, (4, -1)))
+        elif include_const == False:
+            np.savetxt(output_folder_loc+galaxy_name+'_outflow_results_'+emission_line2+'.txt', np.reshape(outflow_results2, (6, -1)))
+            np.savetxt(output_folder_loc+galaxy_name+'_outflow_error_'+emission_line2+'.txt', np.reshape(outflow_error2, (6, -1)))
+            np.savetxt(output_folder_loc+galaxy_name+'_no_outflow_results_'+emission_line2+'.txt', np.reshape(outflow_results2, (3, -1)))
+            np.savetxt(output_folder_loc+galaxy_name+'_no_outflow_error_'+emission_line2+'.txt', np.reshape(outflow_error2, (3, -1)))
+        np.savetxt(output_folder_loc+galaxy_name+'_chi_squared_'+emission_line2+'.txt', np.reshape(chi_square2, (2,-1)))
+
+    if OII_doublet == True:
+        np.savetxt(output_folder_loc+galaxy_name+'_outflow_results_OII_doublet.txt', np.reshape(outflow_results3, (13, -1)))
+        np.savetxt(output_folder_loc+galaxy_name+'_outflow_error_OII_doublet.txt', np.reshape(outflow_error3, (13, -1)))
+
+        np.savetxt(output_folder_loc+galaxy_name+'_no_outflow_results_OII_doublet.txt', np.reshape(no_outflow_results3, (7, -1)))
+        np.savetxt(output_folder_loc+galaxy_name+'_no_outflow_error_OII_doublet.txt', np.reshape(no_outflow_error3, (7, -1)))
+        np.savetxt(output_folder_loc+galaxy_name+'_chi_squared_OII_doublet.txt', np.reshape(chi_square3, (2, -1)))
+
+
+
+
+    if OII_doublet==False and emission_line2:
+        return outflow_results, outflow_error, no_outflow_results, no_outflow_error, statistical_results, chi_square, blue_chi_square, outflow_results2, outflow_error2, no_outflow_results2, no_outflow_error2, chi_square2
+
+    if OII_doublet==True and emission_line2:
+        return outflow_results, outflow_error, no_outflow_results, no_outflow_error, statistical_results, chi_square, blue_chi_square, outflow_results2, outflow_error2, no_outflow_results2, no_outflow_error2, chi_square2, outflow_results3, outflow_error3, no_outflow_results3, no_outflow_error3, chi_square3
+
+    else:
+        return outflow_results, outflow_error, no_outflow_results, no_outflow_error, statistical_results, chi_square, blue_chi_square
+
+
+
+#===============================================================================
+# READ IN OUTFPUT FILES
+#===============================================================================
+
+def read_output_files(output_folder, galaxy_name, spatial_shape=[67,24], include_const=True, emission_line1='OIII_4', emission_line2=None, OII_doublet=False):
+    """
+    Read in the output files and return numpy arrays (useful when working in
+    ipython terminal)
+
+    Parameters
+    ----------
+    output_folder : str
+        location of the results folder
+
+    galaxy_name : str
+        the galaxy name or descriptor used in the results files
+
+    spatial_shape : list of int
+        the spatial shape of the array.  e.g. for IRAS08 [67, 24]
+
+    include_const : boolean
+        whether a constant was included in the gaussian fitting.  This is important
+        for reading the arrays into the correct shape. Default is True.
+
+    emission_line1 : str
+        the name of the first emission line fit, used in the filenames.  Default
+        is 'OIII_4'.  Options:
+        "Hdelta", "Hgamma", "Hbeta", "Halpha", "OII_1", "OII_2", "HeI", "SII",
+        "OIII_1", "OIII_2", "OIII_3", "OIII_4"
+
+    emission_line2 : str
+        the name of the second emission line fit, used in the filenames, or None
+        if no second line was fit.  Default is None.  Options:
+        "Hdelta", "Hgamma", "Hbeta", "Halpha", "OII_1", "OII_2", "HeI", "SII",
+        "OIII_1", "OIII_2", "OIII_3", "OIII_4"
+
+    OII_doublet : boolean
+        whether the OII doublet was fit.  If False, the function won't search for
+        those output files.  Default is False.
+
+    Returns
+    -------
+    outflow_results : :obj:'~numpy.ndarray' object
+        array with galaxy sigma, center, amplitude and outflow sigma, center,
+        amplitude values in the same spatial shape as the input data array
+
+    outflow_error : :obj:'~numpy.ndarray'
+        array with galaxy sigma, center, amplitude and outflow sigma, center,
+        amplitude errors in the same spatial shape as the input data array
+
+    no_outflow_results : :obj:'~numpy.ndarray'
+        array with single gaussian sigma, center, amplitude values in the same
+        spatial shape as the input data array
+
+    no_outflow_error : :obj:'~numpy.ndarray'
+        array with single gaussian sigma, center, amplitude errors in the same
+        spatial shape as the input data array
+
+    statistical results : :obj:'~numpy.ndarray'
+        array with 0 where one gaussian gave a better BIC value, and 1 where two
+        gaussians gave a better BIC value.
+
+    chi_square :obj:'~numpy.ndarray' object
+        array with the chi square values for the [single gaussian, double gaussian]
+        fits in the same spatial shape as the input data array
+
+    outflow_results2 : :obj:'~numpy.ndarray' object
+        array with galaxy sigma, center, amplitude and outflow sigma, center,
+        amplitude values in the same spatial shape as the input data array, for
+        the second emission line fit, if emission_line2 is not None.
+
+    outflow_error2 : :obj:'~numpy.ndarray'
+        array with galaxy sigma, center, amplitude and outflow sigma, center,
+        amplitude errors in the same spatial shape as the input data array for
+        the second emission line fit, if emission_line2 is not None.
+
+    no_outflow_results2 : :obj:'~numpy.ndarray'
+        array with single gaussian sigma, center, amplitude values in the same
+        spatial shape as the input data array for the second emission line fit,
+        if emission_line2 is not None.
+
+    no_outflow_error2 : :obj:'~numpy.ndarray'
+        array with single gaussian sigma, center, amplitude errors in the same
+        spatial shape as the input data array for the second emission line fit,
+        if emission_line2 is not None.
+
+    chi_square2 :obj:'~numpy.ndarray' object
+        array with the chi square values for the [single gaussian, double gaussian]
+        fits in the same spatial shape as the input data array for the second
+        emission line fit, if emission_line2 is not None.
+
+    outflow_results3 : :obj:'~numpy.ndarray' object
+        array with galaxy sigma, center, amplitude and outflow sigma, center,
+        amplitude values in the same spatial shape as the input data array for
+        the OII doublet line fit, if OII_doublet is True.
+
+    outflow_error3 : :obj:'~numpy.ndarray'
+        array with galaxy sigma, center, amplitude and outflow sigma, center,
+        amplitude errors in the same spatial shape as the input data array for
+        the OII doublet line fit, if OII_doublet is True.
+
+    no_outflow_results3 : :obj:'~numpy.ndarray'
+        array with single gaussian sigma, center, amplitude values in the same
+        spatial shape as the input data array for the OII doublet line fit, if
+        OII_doublet is True.
+
+    no_outflow_error3 : :obj:'~numpy.ndarray'
+        array with single gaussian sigma, center, amplitude errors in the same
+        spatial shape as the input data array for the OII doublet line fit, if
+        OII_doublet is True.
+
+    chi_square3 :obj:'~numpy.ndarray' object
+        array with the chi square values for the [single gaussian, double gaussian]
+        fits in the same spatial shape as the input data array for the OII doublet
+        line fit, if OII_doublet is True.
+    """
+    #first emission line files - usually [OIII]5007
+    outflow_results = np.loadtxt(output_folder+galaxy_name+'_outflow_results_'+emission_line1+'.txt')
+    outflow_error = np.loadtxt(output_folder+galaxy_name+'_outflow_error_'+emission_line1+'.txt')
+
+    no_outflow_results = np.loadtxt(output_folder+galaxy_name+'_no_outflow_results_'+emission_line1+'.txt')
+    no_outflow_error = np.loadtxt(output_folder+galaxy_name+'_no_outflow_error_'+emission_line1+'.txt')
+
+    chi_square = np.loadtxt(output_folder+galaxy_name+'_chi_squared_'+emission_line1+'.txt')
+    statistical_results = np.loadtxt(output_folder+galaxy_name+'_stat_results_'+emission_line1+'.txt')
+
+    #reshape arrays
+    if include_const == True:
+        outflow_results = outflow_results.reshape(7, spatial_shape[0], spatial_shape[1])
+        outflow_error = outflow_error.reshape(7, spatial_shape[0], spatial_shape[1])
+        no_outflow_results = no_outflow_results.reshape(4, spatial_shape[0], spatial_shape[1])
+        no_outflow_error = no_outflow_error.reshape(4, spatial_shape[0], spatial_shape[1])
+        chi_square = chi_square.reshape(2, spatial_shape[0], spatial_shape[1])
+        statistical_results = statistical_results.reshape(spatial_shape[0], spatial_shape[1])
+
+    elif include_const == False:
+        outflow_results = outflow_results.reshape(6, spatial_shape[0], spatial_shape[1])
+        outflow_error = outflow_error.reshape(6, spatial_shape[0], spatial_shape[1])
+        no_outflow_results = no_outflow_results.reshape(3, spatial_shape[0], spatial_shape[1])
+        no_outflow_error = no_outflow_error.reshape(3, spatial_shape[0], spatial_shape[1])
+        chi_square = chi_square.reshape(2, spatial_shape[0], spatial_shape[1])
+        statistical_results = statistical_results.reshape(spatial_shape[0], spatial_shape[1])
+
+    #second emission line files = Hbeta
+    if emission_line2:
+        outflow_results2 = np.loadtxt(output_folder+galaxy_name+'_outflow_results_'+emission_line2+'.txt')
+        outflow_error2 = np.loadtxt(output_folder+galaxy_name+'_outflow_error_'+emission_line2+'.txt')
+
+        no_outflow_results2 = np.loadtxt(output_folder+galaxy_name+'_no_outflow_results_'+emission_line2+'.txt')
+        no_outflow_error2 = np.loadtxt(output_folder+galaxy_name+'_no_outflow_error_'+emission_line2+'.txt')
+
+        chi_square2 = np.loadtxt(output_folder+galaxy_name+'_chi_squared_'+emission_line2+'.txt')
+
+        #reshape arrays
+        if include_const == True:
+            outflow_results2 = outflow_results2.reshape(7, spatial_shape[0], spatial_shape[1])
+            outflow_error2 = outflow_error2.reshape(7, spatial_shape[0], spatial_shape[1])
+            no_outflow_results2 = no_outflow_results2.reshape(4, spatial_shape[0], spatial_shape[1])
+            no_outflow_error2 = no_outflow_error2.reshape(4, spatial_shape[0], spatial_shape[1])
+            chi_square2 = chi_square2.reshape(2, spatial_shape[0], spatial_shape[1])
+
+        elif include_const == False:
+            outflow_results2 = outflow_results2.reshape(6, spatial_shape[0], spatial_shape[1])
+            outflow_error2 = outflow_error2.reshape(6, spatial_shape[0], spatial_shape[1])
+            no_outflow_results2 = no_outflow_results2.reshape(3, spatial_shape[0], spatial_shape[1])
+            no_outflow_error2 = no_outflow_error2.reshape(3, spatial_shape[0], spatial_shape[1])
+            chi_square2 = chi_square2.reshape(2, spatial_shape[0], spatial_shape[1])
+
+    #second emission line files = Hbeta
+    if OII_doublet == True:
+        outflow_results3 = np.loadtxt(output_folder+galaxy_name+'_outflow_results_OII_doublet.txt')
+        outflow_error3 = np.loadtxt(output_folder+galaxy_name+'_outflow_error_OII_doublet.txt')
+
+        no_outflow_results3 = np.loadtxt(output_folder+galaxy_name+'_no_outflow_results_OII_doublet.txt')
+        no_outflow_error3 = np.loadtxt(output_folder+galaxy_name+'_no_outflow_error_OII_doublet.txt')
+
+        chi_square3 = np.loadtxt(output_folder+galaxy_name+'_chi_squared_OII_doublet.txt')
+
+        #reshape arrays
+        outflow_results3 = outflow_results3.reshape(13, spatial_shape[0], spatial_shape[1])
+        outflow_error3 = outflow_error3.reshape(13, spatial_shape[0], spatial_shape[1])
+        no_outflow_results3 = no_outflow_results3.reshape(7, spatial_shape[0], spatial_shape[1])
+        no_outflow_error3 = no_outflow_error3.reshape(7, spatial_shape[0], spatial_shape[1])
+        chi_square3 = chi_square3.reshape(2, spatial_shape[0], spatial_shape[1])
+
+    if OII_doublet==False and emission_line2:
+        return outflow_results, outflow_error, no_outflow_results, no_outflow_error, statistical_results, chi_square, outflow_results2, outflow_error2, no_outflow_results2, no_outflow_error2, statistical_results2, chi_square2
+
+    if OII_doublet==True and emission_line2:
+        return outflow_results, outflow_error, no_outflow_results, no_outflow_error, statistical_results, chi_square, outflow_results2, outflow_error2, no_outflow_results2, no_outflow_error2, statistical_results2, chi_square2, outflow_results3, outflow_error3, no_outflow_results3, no_outflow_error3, chi_square3
+
+    else:
+        return outflow_results, outflow_error, no_outflow_results, no_outflow_error, statistical_results, chi_square
+
+
+
+#===============================================================================
+# MAIN
+#===============================================================================
+if __name__ == '__main__':
+
+	#with open('/fred/oz088/Duvet/Bron/ppxf_fitting_results/IRAS08_metacube_22Jan2020/IRAS08339_cont_subtracted_unnormalised_cube', 'rb') as f:
+	#	lamdas, data = pickle.load(f)
+	#f.close()
+
+	#outflow_results, outflow_error, no_outflow_results, no_outflow_error, statistical_results = fit_cube(galaxy_name='IRAS08', redshift=0.018950, emission_line='OIII_4', output_folder_loc='/fred/oz088/Duvet/Bron/koffee_results/', filename=None, data_cube_stuff=[lamdas, data], emission_dict=all_the_lines, cont_subtract=False, plotting=True)
+
+    #filename = '/fred/oz088/Duvet/nnielsen/IRAS08339/Combine/metacube.fits'
+    filename1 = '../../data/IRAS08_red_cubes/IRAS08339_metacube.fits'
+    filename2 = '../../code_outputs/IRAS08_ppxf_25June2020/IRAS08339_cont_subtracted_unnormalised_cube.fits'
+
+    outflow_results, outflow_error, no_outflow_results, no_outflow_error, statistical_results, blue_chi_square, outflow_results2, outflow_error2 = fit_cube(galaxy_name='IRAS08', redshift=0.018950, emission_line='OIII_4', output_folder_loc='../../code_outputs/koffee_results_IRAS08/', emission_line2='Hbeta', filename=filename1, filename2=filename2, data_cube_stuff=None, emission_dict=all_the_lines, cont_subtract=False, include_const=True, plotting=True, method='leastsq', correct_bad_spaxels=True)
+
+    #filename = '../data/Apr29_final_cubes/final_mosaic/kbmosaic_full_fixed.fits'
+
+    #outflow_results, outflow_error, no_outflow_results, no_outflow_error, statistical_results, blue_chi_square = fit_cube(galaxy_name='J125', redshift=0.03821, emission_line='OIII_4', output_folder_loc='../code_outputs/', filename=filename, data_cube_stuff=None, emission_dict=all_the_lines, cont_subtract=True, plotting=True, method='leastsq', correct_bad_spaxels=False)