--- conflicted
+++ resolved
@@ -154,35 +154,23 @@
 #BINNING
 #====================================================================================================
 
-<<<<<<< HEAD
-def bin_data(data, bin_size=3):
-=======
 def bin_data(lamdas, data, z, bin_size=[3,3]):
->>>>>>> 168d647a
     """
     Bins the input data
 
     Parameters
     ----------
-<<<<<<< HEAD
+    lamdas : :obj:'~numpy.ndarray'
+        wavelength vector
+
     data : :obj:'~numpy.ndarray'
         the data to be binned
 
-    bin_size : int
-        the number of spaxels to bin by (Default is 3, this will bin 3x3)
-=======
-    lamdas : :obj:'~numpy.ndarray'
-        wavelength vector
-
-    data : :obj:'~numpy.ndarray'
-        the data to be binned
-
     z : int
         the redshift
 
     bin_size : int
         the number of spaxels to bin by (Default is [3,3], this will bin 3x3)
->>>>>>> 168d647a
 
     Returns
     -------
@@ -190,21 +178,6 @@
         the binned data
     """
     #create empty array to put binned data in
-<<<<<<< HEAD
-    binned_data = np.empty([data.shape[0], int(data.shape[1]/bin_size), int(data.shape[2]/bin_size)])
-
-    #create counter for x direction
-    start_xi = 0
-    end_xi = bin_size
-
-    #iterate through x direction
-    for x in np.arange(data.shape[1]/bin_size):
-        #create counter for y direction
-        start_yi = 0
-        end_yi = bin_size
-        #iterate through y direction
-        for y in np.arange(data.shape[2]/bin_size):
-=======
     binned_data = np.empty([data.shape[0], math.ceil(data.shape[1]/bin_size[0]), math.ceil(data.shape[2]/bin_size[1])])
 
     #create lamda mask for hbeta
@@ -271,42 +244,24 @@
             print('Checking Hbeta peak diff', hbeta_peak_diff, '\n\n')
             #"""
 
->>>>>>> 168d647a
             #bin the data
             binned_data[:, int(x), int(y)] = np.nansum(data[:, start_xi:end_xi, start_yi:end_yi], axis=(1,2))
 
             #increase y counters
-<<<<<<< HEAD
-            start_yi += bin_size
-            end_yi += bin_size
-
-        #increase x counters
-        start_xi += bin_size
-        end_xi += bin_size
-=======
             start_yi += bin_size[1]
             end_yi += bin_size[1]
 
         #increase x counters
         start_xi += bin_size[0]
         end_xi += bin_size[0]
->>>>>>> 168d647a
 
     return binned_data
 
 
-<<<<<<< HEAD
-def save_binned_data(data, header, data_folder, gal_name, bin_size=3):
+def save_binned_data(data, header, data_folder, gal_name, bin_size=[3,3]):
     """
     Save the binned data or variance cube to a fits file, with the necessary
     changes to the fits file header.
-
-=======
-def save_binned_data(data, header, data_folder, gal_name, bin_size=[3,3]):
-    """
-    Save the binned data or variance cube to a fits file, with the necessary
-    changes to the fits file header.
->>>>>>> 168d647a
     Parameters
     ----------
     data : :obj:'~numpy.ndarray'
@@ -323,11 +278,7 @@
         E.g. 'cgcg453_red_var' for the red variance cube of cgcg453
 
     bin_size : int
-<<<<<<< HEAD
-        the number of spaxels the cube was binned by.  (Default is 3)
-=======
         the number of spaxels the cube was binned by, [x,y].  (Default is [3,3])
->>>>>>> 168d647a
 
     Returns
     -------
@@ -337,18 +288,6 @@
 
     #change the cards to match the binned data
     #change the size of the spaxels
-<<<<<<< HEAD
-    new_header['CDELT1'] = header['CDELT1']*bin_size
-    new_header['CDELT2'] = header['CDELT2']*bin_size
-
-    #change the number of spaxels
-    new_header['NAXIS1'] = int(header['NAXIS1']/bin_size)
-    new_header['NAXIS2'] = int(header['NAXIS2']/bin_size)
-
-    #change the reference pixel to the nearest 0.5
-    new_header['CRPIX1'] = round((header['CRPIX1']/bin_size)*2.0)/2.0
-    new_header['CRPIX2'] = round((header['CRPIX2']/bin_size)*2.0)/2.0
-=======
     #remember that numpy arrays and fits have different directions
     #so a numpy array with shape (lam, x, y) is same as (NAXIS3, NAXIS2, NAXIS1)
     try:
@@ -367,7 +306,6 @@
     #change the reference pixel to the nearest 0.5
     new_header['CRPIX1'] = round((header['CRPIX1']/bin_size[1])*2.0)/2.0
     new_header['CRPIX2'] = round((header['CRPIX2']/bin_size[0])*2.0)/2.0
->>>>>>> 168d647a
 
     #create HDU object
     hdu = fits.PrimaryHDU(data, header=new_header)
@@ -376,13 +314,7 @@
     hdul = fits.HDUList([hdu])
 
     #write to file
-<<<<<<< HEAD
-    hdul.writeto(data_folder+gal_name+'_binned_by_'+str(bin_size)+'.fits')
-
-
-=======
     hdul.writeto(data_folder+gal_name+'_binned_'+str(bin_size[0])+'_by_'+str(bin_size[1])+'.fits')
->>>>>>> 168d647a
 
 #====================================================================================================
 #CORRECTIONS
